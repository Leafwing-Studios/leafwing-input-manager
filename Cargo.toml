[package]
name = "leafwing-input-manager"
description = "A powerfully direct stateful input manager for the Bevy game engine."
version = "0.12.0"
authors = ["Leafwing Studios"]
homepage = "https://leafwing-studios.com/"
repository = "https://github.com/leafwing-studios/leafwing-input-manager"
license = "MIT OR Apache-2.0"
edition = "2021"
categories = ["games", "game-development"]
keywords = ["bevy"]
exclude = ["assets/**/*", "tools/**/*", ".github/**/*"]

[profile.dev]
opt-level = 3

[workspace]
members = ["./", "tools/ci", "macros"]

[features]
default = ['asset', 'ui', 'block_ui_interactions']

# Allow you to use the `InputMap` as `bevy::asset::Asset`.
asset = ['bevy/bevy_asset']

# Provide functionality refer to `bevy::ui`:
# - `MockUIInteraction` for `bevy::ui` input mocking.
# - `update_action_state_from_interaction` system,
#   which automatically processes clicks on `bevy::ui` buttons attached to `Actionlike`s,
#   triggering corresponding actions in their `ActionState`.
ui = ['bevy/bevy_ui']

# If both this feature and `ui` are enabled, `bevy::ui` will take priority over actions when processing inputs for the `ActionState`.
block_ui_interactions = []

# If this feature is enabled, `egui` will take priority over actions when processing inputs for the `ActionState`.
egui = ['dep:bevy_egui']

[dependencies]
<<<<<<< HEAD
leafwing_input_manager_macros = { path = "macros", version = "0.11" }
bevy = { version = "0.13", default-features = false, features = [
=======
leafwing_input_manager_macros = { path = "macros", version = "0.12" }
bevy = { version = "0.12", default-features = false, features = [
>>>>>>> fd4415e7
  "serialize",
  "bevy_gilrs",
] }
# TODO(clean): Existing PR repo for update `bevy_egui` to bevy 0.13
bevy_egui = { git = "https://github.com/Shute052/bevy_egui.git", branch = "Bevy-0.13-and-Egui-0.26", optional = true }

derive_more = { version = "0.99", default-features = false, features = [
  "display",
  "error",
] }
itertools = "0.12"
serde = { version = "1.0", features = ["derive"] }
fixedbitset = "0.4.2"
once_cell = "1.17.1"

[dev-dependencies]
bevy = { version = "0.13", default-features = false, features = [
  "bevy_asset",
  "bevy_sprite",
  "bevy_text",
  "bevy_ui",
  "bevy_render",
  "bevy_core_pipeline",
  "x11",
] }
# TODO(clean): Existing PR repo for update `bevy_egui` to bevy 0.13
bevy_egui = { git = "https://github.com/Shute052/bevy_egui.git", branch = "Bevy-0.13-and-Egui-0.26" }
serde_test = "1.0"
criterion = "0.5"

[[bench]]
name = "action_state"
harness = false

[[bench]]
name = "input_map"
harness = false

[lib]
name = "leafwing_input_manager"
path = "src/lib.rs"<|MERGE_RESOLUTION|>--- conflicted
+++ resolved
@@ -37,13 +37,8 @@
 egui = ['dep:bevy_egui']
 
 [dependencies]
-<<<<<<< HEAD
-leafwing_input_manager_macros = { path = "macros", version = "0.11" }
+leafwing_input_manager_macros = { path = "macros", version = "0.12" }
 bevy = { version = "0.13", default-features = false, features = [
-=======
-leafwing_input_manager_macros = { path = "macros", version = "0.12" }
-bevy = { version = "0.12", default-features = false, features = [
->>>>>>> fd4415e7
   "serialize",
   "bevy_gilrs",
 ] }
