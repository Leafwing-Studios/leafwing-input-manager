--- conflicted
+++ resolved
@@ -1,11 +1,7 @@
 [package]
 name = "leafwing-input-manager"
 description = "A powerful, flexible and ergonomic way to manage action-input keybindings for the Bevy game engine."
-<<<<<<< HEAD
-version = "0.16.1"
-=======
 version = "0.17.1"
->>>>>>> e869d15c
 authors = ["Leafwing Studios"]
 homepage = "https://leafwing-studios.com/"
 repository = "https://github.com/leafwing-studios/leafwing-input-manager"
