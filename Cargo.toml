--- conflicted
+++ resolved
@@ -41,14 +41,8 @@
 serde = {version = "1.0", features = ["derive"]}
 
 [dev-dependencies]
-<<<<<<< HEAD
-bevy = {version = "0.7", default-features = false, features = ["bevy_gilrs", "bevy_sprite", "bevy_text", "bevy_ui", "bevy_render", "bevy_core_pipeline", "x11"]}
-bevy_egui = {version="0.13", default-features = false}
-=======
 bevy = { git = "https://github.com/bevyengine/bevy", default-features = false, features = ["bevy_sprite", "bevy_text", "bevy_ui", "bevy_render", "bevy_core_pipeline", "x11"]}
 bevy_egui = { version="0.14", default-features = false }
-derive_more = "0.99"
->>>>>>> f9f896c6
 
 [lib]
 name = "leafwing_input_manager"
