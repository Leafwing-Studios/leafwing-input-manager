--- conflicted
+++ resolved
@@ -23,26 +23,13 @@
 # Allow using the `InputMap` as `bevy::asset::Asset`.
 asset = ['bevy/bevy_asset']
 
-<<<<<<< HEAD
-# Provide functionality refer to `bevy::ui`:
-# - `bevy::ui` will take priority over actions when processing inputs for the `ActionState`.
-# - `MockUIInteraction` for `bevy::ui` input mocking.
-# - `update_action_state_from_interaction` system,
-#   which automatically processes clicks on `bevy::ui` buttons attached to `Actionlike`s,
-#   triggering corresponding actions in their `ActionState`.
-ui = ['bevy/bevy_ui']
-
-# Disable the priority of `bevy::ui` when processing inputs for the `ActionState`.
-no_ui_priority = []
-=======
 # Add support for 'bevy::ui' integration:
 # - Automatic process clicks on 'bevy::ui' buttons that attached `ActionStateDriver` to drive corresponding actions.
 # - Allow using `MockUIInteraction` for 'bevy::ui' input mocking.
 ui = ['bevy/bevy_ui']
 
-# Allow 'bevy::ui' to take priority over actions when processing inputs.
-block_ui_interactions = []
->>>>>>> 9628f6be
+# Disable the priority of `bevy::ui` when processing inputs for the `ActionState`.
+no_ui_priority = []
 
 # Add support for 'egui' integration:
 # - Allow 'egui' to take priority over actions when processing inputs.
