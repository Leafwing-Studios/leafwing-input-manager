--- conflicted
+++ resolved
@@ -12,10 +12,6 @@
     Actionlike,
 };
 
-<<<<<<< HEAD
-use bevy::ecs::prelude::*;
-=======
->>>>>>> fb88b4d9
 use bevy::input::{
     gamepad::{GamepadAxis, GamepadButton, Gamepads},
     keyboard::KeyCode,
@@ -99,13 +95,8 @@
     let mouse_wheel = mouse_wheel.map(|mouse_wheel| mouse_wheel.into_inner());
     let mouse_motion = mouse_motion.into_inner();
 
-    #[cfg(feature = "egui")]
-<<<<<<< HEAD
-    let (keycodes, mouse_buttons, mouse_wheel) = if let Some(ctx) = maybe_egui.iter().next() {
-=======
-    let (keycodes, scan_codes, mouse_buttons, mouse_wheel) = if let Some(mut egui) = maybe_egui {
+    let (keycodes, scan_codes, mouse_buttons, mouse_wheel) = maybe_egui.iter().next() {
         let ctx = egui.ctx_mut();
->>>>>>> fb88b4d9
         // If egui wants to own inputs, don't also apply them to the game state
         let keycodes = keycodes.filter(|_| !ctx.wants_keyboard_input());
         let scan_codes = scan_codes.filter(|_| !ctx.wants_keyboard_input());
