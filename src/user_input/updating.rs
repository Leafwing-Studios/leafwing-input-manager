--- conflicted
+++ resolved
@@ -300,10 +300,6 @@
     /// # Panics
     ///
     /// This type cannot be [`CentralInputStore`], as that would cause mutable aliasing and panic at runtime.
-<<<<<<< HEAD
-    // TODO: Ideally this should be a `SystemParam` for more flexibility.
-=======
->>>>>>> 212ff695
     type SourceData: SystemParam;
 
     /// A system that updates the central store of user input based on the state of the world.
