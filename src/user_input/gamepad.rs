//! Gamepad inputs

<<<<<<< HEAD
use bevy::ecs::system::lifetimeless::{Read, SQuery};
use bevy::ecs::system::{StaticSystemParam, SystemState};
use bevy::input::gamepad::{
    GamepadInput, RawGamepadAxisChangedEvent, RawGamepadButtonChangedEvent, RawGamepadEvent,
};
=======
use std::hash::{Hash, Hasher};

use bevy::ecs::system::lifetimeless::SRes;
use bevy::ecs::system::{StaticSystemParam, SystemParam};
use bevy::input::gamepad::{GamepadAxisChangedEvent, GamepadButtonChangedEvent, GamepadEvent};
use bevy::input::{Axis, ButtonInput};
>>>>>>> 212ff695
use bevy::math::FloatOrd;
use bevy::prelude::{
    Entity, Events, Gamepad, GamepadAxis, GamepadButton, Query, Reflect, ResMut, Vec2, With, World,
};
use leafwing_input_manager_macros::serde_typetag;
use serde::{Deserialize, Serialize};
use std::hash::{Hash, Hasher};

use crate as leafwing_input_manager;
use crate::axislike::AxisDirection;
use crate::buttonlike::ButtonValue;
use crate::clashing_inputs::BasicInputs;
use crate::input_processing::{
    AxisProcessor, DualAxisProcessor, WithAxisProcessingPipelineExt,
    WithDualAxisProcessingPipelineExt,
};
use crate::user_input::UserInput;
use crate::InputControlKind;

use super::updating::{CentralInputStore, UpdatableInput};
use super::{Axislike, Buttonlike, DualAxislike};

/// Retrieves the first connected gamepad.
///
/// If no gamepad is connected, `Entity::PLACEHOLDER` is returned.
#[must_use]
pub fn find_gamepad(gamepads: Option<Query<Entity, With<Gamepad>>>) -> Entity {
    match gamepads {
        None => Entity::PLACEHOLDER,
        Some(gamepads) => gamepads.iter().next().unwrap_or(Entity::PLACEHOLDER),
    }
}

/// Retrieves the current value of the specified `axis`.
#[must_use]
#[inline]
fn read_axis_value(input_store: &CentralInputStore, gamepad: Entity, axis: GamepadAxis) -> f32 {
    let axis = SpecificGamepadAxis::new(gamepad, axis);
    input_store.value(&axis)
}

/// A [`GamepadAxis`] for a specific gamepad (as opposed to all gamepads).
#[derive(Debug, Clone, Copy, PartialEq, Eq, Hash, Reflect, Serialize, Deserialize)]
pub struct SpecificGamepadAxis {
    /// The gamepad that this axis is attached to.
    pub gamepad: Entity,
    /// The axis.
    pub axis: GamepadAxis,
}

impl SpecificGamepadAxis {
    /// Creates a new [`SpecificGamepadAxis`] with the given gamepad and axis.
    pub fn new(gamepad: Entity, axis: GamepadAxis) -> Self {
        Self { gamepad, axis }
    }
}

/// A [`GamepadButton`] for a specific gamepad (as opposed to all gamepads).
#[derive(Debug, Clone, Copy, PartialEq, Eq, Hash, Reflect, Serialize, Deserialize)]
pub struct SpecificGamepadButton {
    /// The gamepad that this button is attached to.
    pub gamepad: Entity,
    /// The button.
    pub button: GamepadButton,
}

impl SpecificGamepadButton {
    /// Creates a new [`SpecificGamepadButton`] with the given gamepad and
    /// button.
    pub fn new(gamepad: Entity, button: GamepadButton) -> Self {
        Self { gamepad, button }
    }
}

/// Provides button-like behavior for a specific direction on a [`GamepadAxisType`].
///
/// By default, it reads from **any connected gamepad**.
/// Use the [`InputMap::set_gamepad`](crate::input_map::InputMap::set_gamepad) for specific ones.
///
/// ```rust,ignore
/// use bevy::prelude::*;
/// use bevy::input::InputPlugin;
/// use bevy::input::gamepad::GamepadEvent;
/// use leafwing_input_manager::prelude::*;
///
/// let mut app = App::new();
/// app.add_plugins(InputPlugin);
///
/// // Positive Y-axis movement on left stick
/// let input = GamepadControlDirection::LEFT_UP;
///
/// // Movement in the opposite direction doesn't activate the input
/// GamepadControlAxis::LEFT_Y.set_value(app.world_mut(), -1.0);
/// app.update();
/// assert!(!app.read_pressed(input));
///
/// // Movement in the chosen direction activates the input
/// GamepadControlAxis::LEFT_Y.set_value(app.world_mut(), 1.0);
/// app.update();
/// assert!(app.read_pressed(input));
/// ```
#[derive(Debug, Clone, Copy, PartialEq, Reflect, Serialize, Deserialize)]
#[must_use]
pub struct GamepadControlDirection {
    /// The axis that this input tracks.
    pub axis: GamepadAxis,

    /// The direction of the axis to monitor (positive or negative).
    pub direction: AxisDirection,

    /// The threshold value for the direction to be considered pressed.
    /// Must be non-negative.
    pub threshold: f32,
}

impl GamepadControlDirection {
    /// Creates a [`GamepadControlDirection`] triggered by a negative value on the specified `axis`.
    #[inline]
    pub const fn negative(axis: GamepadAxis) -> Self {
        Self {
            axis,
            direction: AxisDirection::Negative,
            threshold: 0.0,
        }
    }

    /// Creates a [`GamepadControlDirection`] triggered by a positive value on the specified `axis`.
    #[inline]
    pub const fn positive(axis: GamepadAxis) -> Self {
        Self {
            axis,
            direction: AxisDirection::Positive,
            threshold: 0.0,
        }
    }

    /// Sets the `threshold` value.
    ///
    /// # Requirements
    ///
    /// - `threshold` >= `0.0`.
    ///
    /// # Panics
    ///
    /// Panics if the requirement isn't met.
    #[inline]
    pub fn threshold(mut self, threshold: f32) -> Self {
        assert!(threshold >= 0.0);
        self.threshold = threshold;
        self
    }

    /// "Up" on the left analog stick (positive Y-axis movement).
    pub const LEFT_UP: Self = Self::positive(GamepadAxis::LeftStickY);

    /// "Down" on the left analog stick (negative Y-axis movement).
    pub const LEFT_DOWN: Self = Self::negative(GamepadAxis::LeftStickY);

    /// "Left" on the left analog stick (negative X-axis movement).
    pub const LEFT_LEFT: Self = Self::negative(GamepadAxis::LeftStickX);

    /// "Right" on the left analog stick (positive X-axis movement).
    pub const LEFT_RIGHT: Self = Self::positive(GamepadAxis::LeftStickX);

    /// "Up" on the right analog stick (positive Y-axis movement).
    pub const RIGHT_UP: Self = Self::positive(GamepadAxis::RightStickY);

    /// "Down" on the right analog stick (negative Y-axis movement).
    pub const RIGHT_DOWN: Self = Self::negative(GamepadAxis::RightStickY);

    /// "Left" on the right analog stick (negative X-axis movement).
    pub const RIGHT_LEFT: Self = Self::negative(GamepadAxis::RightStickX);

    /// "Right" on the right analog stick (positive X-axis movement).
    pub const RIGHT_RIGHT: Self = Self::positive(GamepadAxis::RightStickX);
}

impl UserInput for GamepadControlDirection {
    /// [`GamepadControlDirection`] acts as a virtual button.
    #[inline]
    fn kind(&self) -> InputControlKind {
        InputControlKind::Button
    }

    /// [`GamepadControlDirection`] represents a simple virtual button.
    #[inline]
    fn decompose(&self) -> BasicInputs {
        BasicInputs::Simple(Box::new((*self).threshold(0.0)))
    }
}

#[serde_typetag]
impl Buttonlike for GamepadControlDirection {
    /// Checks if there is any recent stick movement along the specified direction.
    #[must_use]
    #[inline]
    fn pressed(&self, input_store: &CentralInputStore, gamepad: Entity) -> bool {
        let value = read_axis_value(input_store, gamepad, self.axis);
        self.direction.is_active(value, self.threshold)
    }

    /// Sends a [`RawGamepadEvent::Axis`] event with a magnitude of 1.0 for the specified direction on the provided [`Gamepad`].
    fn press_as_gamepad(&self, world: &mut World, gamepad: Option<Entity>) {
        let mut query_state = SystemState::<Query<Entity, With<Gamepad>>>::new(world);
        let query = query_state.get(world);
        let gamepad = gamepad.unwrap_or(find_gamepad(Some(query)));

        let event = RawGamepadEvent::Axis(RawGamepadAxisChangedEvent {
            gamepad,
            axis: self.axis,
            value: self.direction.full_active_value(),
        });
        world.resource_mut::<Events<RawGamepadEvent>>().send(event);
    }

    /// Sends a [`RawGamepadEvent::Axis`] event with a magnitude of 0.0 for the specified direction.
    fn release_as_gamepad(&self, world: &mut World, gamepad: Option<Entity>) {
        let mut query_state = SystemState::<Query<Entity, With<Gamepad>>>::new(world);
        let query = query_state.get(world);
        let gamepad = gamepad.unwrap_or(find_gamepad(Some(query)));

        let event = RawGamepadEvent::Axis(RawGamepadAxisChangedEvent {
            gamepad,
            axis: self.axis,
            value: 0.0,
        });
        world.resource_mut::<Events<RawGamepadEvent>>().send(event);
    }

    fn set_value_as_gamepad(&self, world: &mut World, value: f32, gamepad: Option<Gamepad>) {
        if value > 0.0 {
            self.press_as_gamepad(world, gamepad);
        } else {
            self.release_as_gamepad(world, gamepad);
        }
    }
}

impl Eq for GamepadControlDirection {}

impl Hash for GamepadControlDirection {
    fn hash<H: Hasher>(&self, state: &mut H) {
        self.axis.hash(state);
        self.direction.hash(state);
        FloatOrd(self.threshold).hash(state);
    }
}

impl UpdatableInput for GamepadAxis {
<<<<<<< HEAD
    type SourceData = SQuery<(Entity, Read<Gamepad>)>;
=======
    type SourceData = SRes<Axis<GamepadAxis>>;
>>>>>>> 212ff695

    fn compute(
        mut central_input_store: ResMut<CentralInputStore>,
        source_data: StaticSystemParam<Self::SourceData>,
    ) {
        for (gamepad_entity, gamepad) in source_data.iter() {
            for input in gamepad.get_analog_axes() {
                let GamepadInput::Axis(axis) = input else {
                    continue;
                };
                let value = gamepad.get(*axis).unwrap_or_default();
                central_input_store.update_axislike(
                    SpecificGamepadAxis {
                        gamepad: gamepad_entity,
                        axis: *axis,
                    },
                    value,
                );
                central_input_store.update_axislike(*axis, value);
            }
        }
    }
}

impl UserInput for GamepadAxis {
    fn kind(&self) -> InputControlKind {
        InputControlKind::Axis
    }

    fn decompose(&self) -> BasicInputs {
        BasicInputs::Composite(vec![
            Box::new(GamepadControlDirection::negative(*self)),
            Box::new(GamepadControlDirection::positive(*self)),
        ])
    }
}

#[serde_typetag]
impl Axislike for GamepadAxis {
    fn value(&self, input_store: &CentralInputStore, gamepad: Entity) -> f32 {
        read_axis_value(input_store, gamepad, *self)
    }
}

/// Unlike [`GamepadButton`], this struct represents a specific axis on a specific gamepad.
///
/// In the majority of cases, [`GamepadControlAxis`] or [`GamepadStick`] should be used instead.
impl UserInput for SpecificGamepadAxis {
    fn kind(&self) -> InputControlKind {
        InputControlKind::Axis
    }

    fn decompose(&self) -> BasicInputs {
        BasicInputs::Composite(vec![
            Box::new(GamepadControlDirection::negative(self.axis)),
            Box::new(GamepadControlDirection::positive(self.axis)),
        ])
    }
}

#[serde_typetag]
impl Axislike for SpecificGamepadAxis {
    fn value(&self, input_store: &CentralInputStore, gamepad: Entity) -> f32 {
        read_axis_value(input_store, gamepad, self.axis)
    }
}

/// A wrapper around a specific [`GamepadAxisType`] (e.g., left stick X-axis, right stick Y-axis).
///
/// By default, it reads from **any connected gamepad**.
/// Use the [`InputMap::set_gamepad`](crate::input_map::InputMap::set_gamepad) for specific ones.
///
/// # Value Processing
///
/// You can customize how the values are processed using a pipeline of processors.
/// See [`WithAxisProcessingPipelineExt`] for details.
///
/// ```rust,ignore
/// use bevy::prelude::*;
/// use bevy::input::InputPlugin;
/// use leafwing_input_manager::prelude::*;
///
/// let mut app = App::new();
/// app.add_plugins(InputPlugin);
///
/// // Y-axis movement on left stick
/// let input = GamepadControlAxis::LEFT_Y;
///
/// // Movement on the chosen axis activates the input
/// GamepadControlAxis::LEFT_Y.set_value(app.world_mut(), 1.0);
/// app.update();
/// assert_eq!(app.read_axis_value(input), 1.0);
///
/// // You can configure a processing pipeline (e.g., doubling the value)
/// let doubled = GamepadControlAxis::LEFT_Y.sensitivity(2.0);
/// assert_eq!(app.read_axis_value(doubled), 2.0);
/// ```
#[derive(Debug, Clone, PartialEq, Eq, Hash, Reflect, Serialize, Deserialize)]
#[must_use]
pub struct GamepadControlAxis {
    /// The wrapped axis.
<<<<<<< HEAD
    pub(crate) axis: GamepadAxis,
=======
    pub axis: GamepadAxisType,
>>>>>>> 212ff695

    /// A processing pipeline that handles input values.
    pub processors: Vec<AxisProcessor>,
}

impl GamepadControlAxis {
    /// Creates a [`GamepadControlAxis`] for continuous input from the given axis.
    /// No processing is applied to raw data from the gamepad.
    #[inline]
    pub const fn new(axis: GamepadAxis) -> Self {
        Self {
            axis,
            processors: Vec::new(),
        }
    }

    /// The horizontal axis (X-axis) of the left stick.
    /// No processing is applied to raw data from the gamepad.
    pub const LEFT_X: Self = Self::new(GamepadAxis::LeftStickX);

    /// The vertical axis (Y-axis) of the left stick.
    /// No processing is applied to raw data from the gamepad.
    pub const LEFT_Y: Self = Self::new(GamepadAxis::LeftStickY);

    /// The left `Z` button. No processing is applied to raw data from the gamepad.
    pub const LEFT_Z: Self = Self::new(GamepadAxis::LeftZ);

    /// The horizontal axis (X-axis) of the right stick.
    /// No processing is applied to raw data from the gamepad.
    pub const RIGHT_X: Self = Self::new(GamepadAxis::RightStickX);

    /// The vertical axis (Y-axis) of the right stick.
    /// No processing is applied to raw data from the gamepad.
    pub const RIGHT_Y: Self = Self::new(GamepadAxis::RightStickY);

    /// The right `Z` button. No processing is applied to raw data from the gamepad.
    pub const RIGHT_Z: Self = Self::new(GamepadAxis::RightZ);
}

impl UserInput for GamepadControlAxis {
    /// [`GamepadControlAxis`] acts as an axis input.
    #[inline]
    fn kind(&self) -> InputControlKind {
        InputControlKind::Axis
    }

    /// [`GamepadControlAxis`] represents a composition of two [`GamepadControlDirection`]s.
    #[inline]
    fn decompose(&self) -> BasicInputs {
        BasicInputs::Composite(vec![
            Box::new(GamepadControlDirection::negative(self.axis)),
            Box::new(GamepadControlDirection::positive(self.axis)),
        ])
    }
}

#[serde_typetag]
impl Axislike for GamepadControlAxis {
    /// Retrieves the current value of this axis after processing by the associated processors.
    #[must_use]
    #[inline]
    fn value(&self, input_store: &CentralInputStore, gamepad: Entity) -> f32 {
        let value = read_axis_value(input_store, gamepad, self.axis);
        self.processors
            .iter()
            .fold(value, |value, processor| processor.process(value))
    }

    /// Sends a [`RawGamepadEvent::Axis`] event with the specified value on the provided gamepad.
    fn set_value_as_gamepad(&self, world: &mut World, value: f32, gamepad: Option<Entity>) {
        let mut query_state = SystemState::<Query<Entity, With<Gamepad>>>::new(world);
        let query = query_state.get(world);
        let gamepad = gamepad.unwrap_or(find_gamepad(Some(query)));

        let event = RawGamepadEvent::Axis(RawGamepadAxisChangedEvent {
            gamepad,
            axis: self.axis,
            value,
        });
        world.resource_mut::<Events<RawGamepadEvent>>().send(event);
    }
}

impl WithAxisProcessingPipelineExt for GamepadControlAxis {
    #[inline]
    fn reset_processing_pipeline(mut self) -> Self {
        self.processors.clear();
        self
    }

    #[inline]
    fn replace_processing_pipeline(
        mut self,
        processors: impl IntoIterator<Item = AxisProcessor>,
    ) -> Self {
        self.processors = processors.into_iter().collect();
        self
    }

    #[inline]
    fn with_processor(mut self, processor: impl Into<AxisProcessor>) -> Self {
        self.processors.push(processor.into());
        self
    }
}

/// A gamepad stick (e.g., left stick and right stick).
///
/// By default, it reads from **any connected gamepad**.
/// Use the [`InputMap::set_gamepad`](crate::input_map::InputMap::set_gamepad) for specific ones.
///
/// # Value Processing
///
/// You can customize how the values are processed using a pipeline of processors.
/// See [`WithDualAxisProcessingPipelineExt`] for details.
///
/// ```rust,ignore
/// use bevy::prelude::*;
/// use bevy::input::InputPlugin;
/// use leafwing_input_manager::prelude::*;
///
/// let mut app = App::new();
/// app.add_plugins(InputPlugin);
///
/// // Left stick
/// let input = GamepadStick::LEFT;
///
/// // Movement on either axis activates the input
/// GamepadControlAxis::LEFT_Y.set_value(app.world_mut(), 1.0);
/// app.update();
/// assert_eq!(app.read_axis_values(input), [0.0, 1.0]);
///
/// // You can configure a processing pipeline (e.g., doubling the Y value)
/// let doubled = GamepadStick::LEFT.sensitivity_y(2.0);
/// assert_eq!(app.read_axis_values(doubled), [2.0]);
/// ```
#[derive(Debug, Clone, PartialEq, Eq, Hash, Reflect, Serialize, Deserialize)]
#[must_use]
pub struct GamepadStick {
    /// Horizontal movement of the stick.
<<<<<<< HEAD
    pub(crate) x: GamepadAxis,

    /// Vertical movement of the stick.
    pub(crate) y: GamepadAxis,
=======
    pub x: GamepadAxisType,

    /// Vertical movement of the stick.
    pub y: GamepadAxisType,
>>>>>>> 212ff695

    /// A processing pipeline that handles input values.
    pub processors: Vec<DualAxisProcessor>,
}

impl GamepadStick {
    /// The left gamepad stick. No processing is applied to raw data from the gamepad.
    pub const LEFT: Self = Self {
        x: GamepadAxis::LeftStickX,
        y: GamepadAxis::LeftStickY,
        processors: Vec::new(),
    };

    /// The right gamepad stick. No processing is applied to raw data from the gamepad.
    pub const RIGHT: Self = Self {
        x: GamepadAxis::RightStickX,
        y: GamepadAxis::RightStickY,
        processors: Vec::new(),
    };
}

impl UserInput for GamepadStick {
    /// [`GamepadStick`] acts as a dual-axis input.
    #[inline]
    fn kind(&self) -> InputControlKind {
        InputControlKind::DualAxis
    }

    /// [`GamepadStick`] represents a composition of four [`GamepadControlDirection`]s.
    #[inline]
    fn decompose(&self) -> BasicInputs {
        BasicInputs::Composite(vec![
            Box::new(GamepadControlDirection::negative(self.x)),
            Box::new(GamepadControlDirection::positive(self.x)),
            Box::new(GamepadControlDirection::negative(self.y)),
            Box::new(GamepadControlDirection::positive(self.y)),
        ])
    }
}

#[serde_typetag]
impl DualAxislike for GamepadStick {
    /// Retrieves the current X and Y values of this stick after processing by the associated processors.
    #[must_use]
    #[inline]
    fn axis_pair(&self, input_store: &CentralInputStore, gamepad: Entity) -> Vec2 {
        let x = read_axis_value(input_store, gamepad, self.x);
        let y = read_axis_value(input_store, gamepad, self.y);
        self.processors
            .iter()
            .fold(Vec2::new(x, y), |value, processor| processor.process(value))
    }

    /// Sends a [`RawGamepadEvent::Axis`] event with the specified values on the provided [`Gamepad`].
    fn set_axis_pair_as_gamepad(&self, world: &mut World, value: Vec2, gamepad: Option<Entity>) {
        let mut query_state = SystemState::<Query<Entity, With<Gamepad>>>::new(world);
        let query = query_state.get(world);
        let gamepad = gamepad.unwrap_or(find_gamepad(Some(query)));

        let event = RawGamepadEvent::Axis(RawGamepadAxisChangedEvent {
            gamepad,
            axis: self.x,
            value: value.x,
        });
        world.resource_mut::<Events<RawGamepadEvent>>().send(event);

        let event = RawGamepadEvent::Axis(RawGamepadAxisChangedEvent {
            gamepad,
            axis: self.y,
            value: value.y,
        });
        world.resource_mut::<Events<RawGamepadEvent>>().send(event);
    }
}

impl WithDualAxisProcessingPipelineExt for GamepadStick {
    #[inline]
    fn reset_processing_pipeline(mut self) -> Self {
        self.processors.clear();
        self
    }

    #[inline]
    fn replace_processing_pipeline(
        mut self,
        processor: impl IntoIterator<Item = DualAxisProcessor>,
    ) -> Self {
        self.processors = processor.into_iter().collect();
        self
    }

    #[inline]
    fn with_processor(mut self, processor: impl Into<DualAxisProcessor>) -> Self {
        self.processors.push(processor.into());
        self
    }
}

/// Checks if the given [`GamepadButton`] is currently pressed.
#[must_use]
#[inline]
fn button_pressed(input_store: &CentralInputStore, gamepad: Entity, button: GamepadButton) -> bool {
    let button = SpecificGamepadButton::new(gamepad, button);
    input_store.pressed(&button)
}

/// Retrieves the current value of the given [`GamepadButtonType`].
///
/// This will be 0.0 if the button is released, and 1.0 if it is pressed.
/// Physically triggerlike buttons will return a value between 0.0 and 1.0,
/// depending on how far the button is pressed.
#[must_use]
#[inline]
fn button_value(
    input_store: &CentralInputStore,
    gamepad: Gamepad,
    button: GamepadButtonType,
) -> f32 {
    let button = GamepadButton::new(gamepad, button);
    input_store.button_value(&button)
}

/// The [`SystemParam`] that combines the [`ButtonInput`] and [`Axis`] resources for [`GamepadButton`]s.
#[derive(SystemParam)]
pub struct GamepadButtonInput<'w> {
    /// The [`ButtonInput`] for [`GamepadButton`]s.
    pub buttons: Res<'w, ButtonInput<GamepadButton>>,

    /// The [`Axis`] for [`GamepadButton`]s.
    pub axes: Res<'w, Axis<GamepadButton>>,
}

impl UpdatableInput for GamepadButton {
<<<<<<< HEAD
    type SourceData = SQuery<(Entity, Read<Gamepad>)>;
=======
    type SourceData = GamepadButtonInput<'static>;
>>>>>>> 212ff695

    fn compute(
        mut central_input_store: ResMut<CentralInputStore>,
        source_data: StaticSystemParam<Self::SourceData>,
    ) {
<<<<<<< HEAD
        for (gamepad_entity, gamepad) in source_data.iter() {
            for key in gamepad.get_pressed() {
                central_input_store.update_buttonlike(
                    SpecificGamepadButton {
                        gamepad: gamepad_entity,
                        button: *key,
                    },
                    true,
                );
                central_input_store.update_buttonlike(*key, true);
            }

            for key in gamepad.get_just_released() {
                central_input_store.update_buttonlike(
                    SpecificGamepadButton {
                        gamepad: gamepad_entity,
                        button: *key,
                    },
                    false,
                );
                central_input_store.update_buttonlike(*key, false);
            }
=======
        for button in source_data.buttons.get_pressed() {
            let value = source_data.axes.get(*button).unwrap_or(1.0);
            central_input_store.update_buttonlike(*button, ButtonValue::new(true, value));
        }

        for button in source_data.buttons.get_just_released() {
            let value = source_data.axes.get(*button).unwrap_or(0.0);
            central_input_store.update_buttonlike(*button, ButtonValue::new(false, value));
>>>>>>> 212ff695
        }
    }
}

/// Unlike [`GamepadButtonType`], this struct represents a specific button on a specific gamepad.
///
/// In the majority of cases, [`GamepadButtonType`] should be used instead.
impl UserInput for SpecificGamepadButton {
    fn kind(&self) -> InputControlKind {
        InputControlKind::Button
    }

    fn decompose(&self) -> BasicInputs {
        BasicInputs::Simple(Box::new(*self))
    }
}

#[serde_typetag]
impl Buttonlike for SpecificGamepadButton {
    /// WARNING: The supplied gamepad is ignored, as the button is already specific to a gamepad.
    fn pressed(&self, input_store: &CentralInputStore, _gamepad: Entity) -> bool {
        button_pressed(input_store, self.gamepad, self.button)
    }

    /// WARNING: The supplied gamepad is ignored, as the button is already specific to a gamepad.
    fn value(&self, input_store: &CentralInputStore, _gamepad: Gamepad) -> f32 {
        button_value(input_store, self.gamepad, self.button_type)
    }

    fn press(&self, world: &mut World) {
<<<<<<< HEAD
        let event = RawGamepadEvent::Button(RawGamepadButtonChangedEvent {
            gamepad: self.gamepad,
            button: self.button,
            value: 1.0,
        });
        world.resource_mut::<Events<RawGamepadEvent>>().send(event);
    }

    fn release(&self, world: &mut World) {
        let event = RawGamepadEvent::Button(RawGamepadButtonChangedEvent {
            gamepad: self.gamepad,
            button: self.button,
            value: 0.0,
=======
        self.set_value(world, 1.0);
    }

    fn release(&self, world: &mut World) {
        self.set_value(world, 0.0);
    }

    fn set_value(&self, world: &mut World, value: f32) {
        let event = GamepadEvent::Button(GamepadButtonChangedEvent {
            gamepad: self.gamepad,
            button_type: self.button_type,
            value,
>>>>>>> 212ff695
        });
        world.resource_mut::<Events<RawGamepadEvent>>().send(event);
    }
}

// Built-in support for Bevy's GamepadButtonType.
impl UserInput for GamepadButton {
    /// [`GamepadButton`] acts as a button.
    #[inline]
    fn kind(&self) -> InputControlKind {
        InputControlKind::Button
    }

    /// Creates a [`BasicInputs`] that only contains the [`GamepadButtonType`] itself,
    /// as it represents a simple physical button.
    #[inline]
    fn decompose(&self) -> BasicInputs {
        BasicInputs::Simple(Box::new(*self))
    }
}

#[serde_typetag]
impl Buttonlike for GamepadButton {
    /// Checks if the specified button is currently pressed down.
    #[must_use]
    #[inline]
    fn pressed(&self, input_store: &CentralInputStore, gamepad: Entity) -> bool {
        button_pressed(input_store, gamepad, *self)
    }

<<<<<<< HEAD
    /// Sends a [`RawGamepadEvent::Button`] event with a magnitude of 1.0 in the direction defined by `self` on the provided [`Gamepad`].
    fn press_as_gamepad(&self, world: &mut World, gamepad: Option<Entity>) {
        let mut query_state = SystemState::<Query<Entity, With<Gamepad>>>::new(world);
        let query = query_state.get(world);
        let gamepad = gamepad.unwrap_or(find_gamepad(Some(query)));

        let event = RawGamepadEvent::Button(RawGamepadButtonChangedEvent {
            gamepad,
            button: *self,
            value: 1.0,
        });
        world.resource_mut::<Events<RawGamepadEvent>>().send(event);
    }

    /// Sends a [`RawGamepadEvent::Button`] event with a magnitude of 0.0 in the direction defined by `self` on the provided [`Gamepad`].
    fn release_as_gamepad(&self, world: &mut World, gamepad: Option<Entity>) {
        let mut query_state = SystemState::<Query<Entity, With<Gamepad>>>::new(world);
        let query = query_state.get(world);
        let gamepad = gamepad.unwrap_or(find_gamepad(Some(query)));
=======
    /// Retrieves the current value of the specified button.
    ///
    /// This will be 0.0 if the button is released, and 1.0 if it is pressed.
    /// Physically triggerlike buttons will return a value between 0.0 and 1.0,
    /// depending on how far the button is pressed.
    #[must_use]
    #[inline]
    fn value(&self, input_store: &CentralInputStore, gamepad: Gamepad) -> f32 {
        button_value(input_store, gamepad, *self)
    }

    /// Sends a [`GamepadEvent::Button`] event with a magnitude of 1.0 in the direction defined by `self` on the provided [`Gamepad`].
    fn press_as_gamepad(&self, world: &mut World, gamepad: Option<Gamepad>) {
        self.set_value_as_gamepad(world, 1.0, gamepad);
    }

    /// Sends a [`GamepadEvent::Button`] event with a magnitude of 0.0 in the direction defined by `self` on the provided [`Gamepad`].
    fn release_as_gamepad(&self, world: &mut World, gamepad: Option<Gamepad>) {
        self.set_value_as_gamepad(world, 0.0, gamepad);
    }

    /// Sends a [`GamepadEvent::Button`] event with the specified value in the direction defined by `self` on the provided [`Gamepad`].
    #[inline]
    fn set_value_as_gamepad(&self, world: &mut World, value: f32, gamepad: Option<Gamepad>) {
        let gamepad = gamepad.unwrap_or(find_gamepad(world.resource::<Gamepads>()));
>>>>>>> 212ff695

        let event = RawGamepadEvent::Button(RawGamepadButtonChangedEvent {
            gamepad,
<<<<<<< HEAD
            button: *self,
            value: 0.0,
=======
            button_type: *self,
            value,
>>>>>>> 212ff695
        });
        world.resource_mut::<Events<RawGamepadEvent>>().send(event);
    }
}

#[cfg(test)]
mod tests {
    use super::*;
    use crate::plugin::CentralInputStorePlugin;
    use bevy::input::gamepad::{GamepadConnection, GamepadConnectionEvent, GamepadInfo};
    use bevy::input::InputPlugin;
    use bevy::prelude::*;

    fn test_app() -> App {
        let mut app = App::new();
        app.add_plugins(MinimalPlugins);
        app.add_plugins((InputPlugin, CentralInputStorePlugin));

        // WARNING: you MUST register your gamepad during tests,
        // or all gamepad input mocking actions will fail
        let gamepad_info = GamepadInfo {
            name: "TestController".into(),
            vendor_id: None,
            product_id: None,
        };
        let gamepad = app.world_mut().spawn(()).id();
        let mut gamepad_connection_events = app
            .world_mut()
            .resource_mut::<Events<GamepadConnectionEvent>>();
        gamepad_connection_events.send(GamepadConnectionEvent {
            // This MUST be consistent with any other mocked events
            gamepad,
            connection: GamepadConnection::Connected(gamepad_info),
        });

        // Ensure that the gamepad is picked up by the appropriate system
        app.update();
        // Ensure that the connection event is flushed through
        app.update();

        app
    }

    #[test]
    fn test_gamepad_axes() {
        let left_up = GamepadControlDirection::LEFT_UP;
        assert_eq!(left_up.kind(), InputControlKind::Button);

        // The opposite of left up
        let left_down = GamepadControlDirection::LEFT_DOWN;
        assert_eq!(left_down.kind(), InputControlKind::Button);

        let left_x = GamepadControlAxis::LEFT_X;
        assert_eq!(left_x.kind(), InputControlKind::Axis);

        let left_y = GamepadControlAxis::LEFT_Y;
        assert_eq!(left_y.kind(), InputControlKind::Axis);

        let left = GamepadStick::LEFT;
        assert_eq!(left.kind(), InputControlKind::DualAxis);

        // Up; but for the other stick
        let right_up = GamepadControlDirection::RIGHT_DOWN;
        assert_eq!(right_up.kind(), InputControlKind::Button);

        let right_y = GamepadControlAxis::RIGHT_Y;
        assert_eq!(right_y.kind(), InputControlKind::Axis);

        let right = GamepadStick::RIGHT;
        assert_eq!(right.kind(), InputControlKind::DualAxis);

        // No inputs
        let mut app = test_app();
        app.update();
        let gamepad = app
            .world_mut()
            .query_filtered::<Entity, With<Gamepad>>()
            .iter(app.world())
            .next()
            .unwrap();
        let inputs = app.world().resource::<CentralInputStore>();

        assert!(!left_up.pressed(inputs, gamepad));
        assert!(!left_down.pressed(inputs, gamepad));
        assert!(!right_up.pressed(inputs, gamepad));
        assert_eq!(left_x.value(inputs, gamepad), 0.0);
        assert_eq!(left_y.value(inputs, gamepad), 0.0);
        assert_eq!(right_y.value(inputs, gamepad), 0.0);
        assert_eq!(left.axis_pair(inputs, gamepad), Vec2::ZERO);
        assert_eq!(right.axis_pair(inputs, gamepad), Vec2::ZERO);

        // Left stick moves upward
        let data = Vec2::new(0.0, 1.0);
        let mut app = test_app();
        let gamepad = app
            .world_mut()
            .query_filtered::<Entity, With<Gamepad>>()
            .iter(app.world())
            .next()
            .unwrap();
        GamepadControlDirection::LEFT_UP.press_as_gamepad(app.world_mut(), Some(gamepad));
        app.update();
        let inputs = app.world().resource::<CentralInputStore>();

        assert!(left_up.pressed(inputs, gamepad));
        assert!(!left_down.pressed(inputs, gamepad));
        assert!(!right_up.pressed(inputs, gamepad));
        assert_eq!(left_x.value(inputs, gamepad), 0.0);
        assert_eq!(left_y.value(inputs, gamepad), 1.0);
        assert_eq!(right_y.value(inputs, gamepad), 0.0);
        assert_eq!(left.axis_pair(inputs, gamepad), data);
        assert_eq!(right.axis_pair(inputs, gamepad), Vec2::ZERO);

        // Set Y-axis of left stick to 0.6
        let data = Vec2::new(0.0, 0.6);
        let mut app = test_app();
        let gamepad = app
            .world_mut()
            .query_filtered::<Entity, With<Gamepad>>()
            .iter(app.world())
            .next()
            .unwrap();
        GamepadControlAxis::LEFT_Y.set_value_as_gamepad(app.world_mut(), data.y, Some(gamepad));
        app.update();
        let inputs = app.world().resource::<CentralInputStore>();

        assert!(left_up.pressed(inputs, gamepad));
        assert!(!left_down.pressed(inputs, gamepad));
        assert!(!right_up.pressed(inputs, gamepad));
        assert_eq!(left_x.value(inputs, gamepad), 0.0);
        assert_eq!(left_y.value(inputs, gamepad), 0.6);
        assert_eq!(right_y.value(inputs, gamepad), 0.0);
        assert_eq!(left.axis_pair(inputs, gamepad), data);
        assert_eq!(right.axis_pair(inputs, gamepad), Vec2::ZERO);

        // Set left stick to (0.6, 0.4)
        let data = Vec2::new(0.6, 0.4);
        let mut app = test_app();
        let gamepad = app
            .world_mut()
            .query_filtered::<Entity, With<Gamepad>>()
            .iter(app.world())
            .next()
            .unwrap();
        GamepadStick::LEFT.set_axis_pair_as_gamepad(app.world_mut(), data, Some(gamepad));
        app.update();
        let inputs = app.world().resource::<CentralInputStore>();

        assert!(left_up.pressed(inputs, gamepad));
        assert!(!left_down.pressed(inputs, gamepad));
        assert!(!right_up.pressed(inputs, gamepad));
        assert_eq!(left_x.value(inputs, gamepad), data.x);
        assert_eq!(left_y.value(inputs, gamepad), data.y);
        assert_eq!(right_y.value(inputs, gamepad), 0.0);
        assert_eq!(left.axis_pair(inputs, gamepad), data);
        assert_eq!(right.axis_pair(inputs, gamepad), Vec2::ZERO);
    }

    #[test]
    #[ignore = "Input mocking is subtly broken: https://github.com/Leafwing-Studios/leafwing-input-manager/issues/516"]
    fn test_gamepad_buttons() {
        let up = GamepadButton::DPadUp;
        assert_eq!(up.kind(), InputControlKind::Button);

        let left = GamepadButton::DPadLeft;
        assert_eq!(left.kind(), InputControlKind::Button);

        let down = GamepadButton::DPadDown;
        assert_eq!(left.kind(), InputControlKind::Button);

        let right = GamepadButton::DPadRight;
        assert_eq!(left.kind(), InputControlKind::Button);

        // No inputs
        let mut app = test_app();
        app.update();
        let gamepad = app.world_mut().spawn(()).id();
        let inputs = app.world().resource::<CentralInputStore>();

        assert!(!up.pressed(inputs, gamepad));
        assert!(!left.pressed(inputs, gamepad));
        assert!(!down.pressed(inputs, gamepad));
        assert!(!right.pressed(inputs, gamepad));

        // Press DPadLeft
        let mut app = test_app();
        GamepadButton::DPadLeft.press(app.world_mut());
        app.update();
        let inputs = app.world().resource::<CentralInputStore>();

        assert!(!up.pressed(inputs, gamepad));
        assert!(left.pressed(inputs, gamepad));
        assert!(!down.pressed(inputs, gamepad));
        assert!(!right.pressed(inputs, gamepad));
    }
}<|MERGE_RESOLUTION|>--- conflicted
+++ resolved
@@ -1,22 +1,15 @@
 //! Gamepad inputs
 
-<<<<<<< HEAD
 use bevy::ecs::system::lifetimeless::{Read, SQuery};
-use bevy::ecs::system::{StaticSystemParam, SystemState};
+use bevy::ecs::system::{StaticSystemParam, SystemParam, SystemState};
 use bevy::input::gamepad::{
     GamepadInput, RawGamepadAxisChangedEvent, RawGamepadButtonChangedEvent, RawGamepadEvent,
 };
-=======
-use std::hash::{Hash, Hasher};
-
-use bevy::ecs::system::lifetimeless::SRes;
-use bevy::ecs::system::{StaticSystemParam, SystemParam};
-use bevy::input::gamepad::{GamepadAxisChangedEvent, GamepadButtonChangedEvent, GamepadEvent};
 use bevy::input::{Axis, ButtonInput};
->>>>>>> 212ff695
 use bevy::math::FloatOrd;
 use bevy::prelude::{
-    Entity, Events, Gamepad, GamepadAxis, GamepadButton, Query, Reflect, ResMut, Vec2, With, World,
+    Entity, Events, Gamepad, GamepadAxis, GamepadButton, Query, Reflect, Res, ResMut, Vec2, With,
+    World,
 };
 use leafwing_input_manager_macros::serde_typetag;
 use serde::{Deserialize, Serialize};
@@ -243,7 +236,7 @@
         world.resource_mut::<Events<RawGamepadEvent>>().send(event);
     }
 
-    fn set_value_as_gamepad(&self, world: &mut World, value: f32, gamepad: Option<Gamepad>) {
+    fn set_value_as_gamepad(&self, world: &mut World, value: f32, gamepad: Option<Entity>) {
         if value > 0.0 {
             self.press_as_gamepad(world, gamepad);
         } else {
@@ -263,11 +256,7 @@
 }
 
 impl UpdatableInput for GamepadAxis {
-<<<<<<< HEAD
     type SourceData = SQuery<(Entity, Read<Gamepad>)>;
-=======
-    type SourceData = SRes<Axis<GamepadAxis>>;
->>>>>>> 212ff695
 
     fn compute(
         mut central_input_store: ResMut<CentralInputStore>,
@@ -369,11 +358,7 @@
 #[must_use]
 pub struct GamepadControlAxis {
     /// The wrapped axis.
-<<<<<<< HEAD
-    pub(crate) axis: GamepadAxis,
-=======
-    pub axis: GamepadAxisType,
->>>>>>> 212ff695
+    pub axis: GamepadAxis,
 
     /// A processing pipeline that handles input values.
     pub processors: Vec<AxisProcessor>,
@@ -514,17 +499,10 @@
 #[must_use]
 pub struct GamepadStick {
     /// Horizontal movement of the stick.
-<<<<<<< HEAD
-    pub(crate) x: GamepadAxis,
+    pub x: GamepadAxis,
 
     /// Vertical movement of the stick.
-    pub(crate) y: GamepadAxis,
-=======
-    pub x: GamepadAxisType,
-
-    /// Vertical movement of the stick.
-    pub y: GamepadAxisType,
->>>>>>> 212ff695
+    pub y: GamepadAxis,
 
     /// A processing pipeline that handles input values.
     pub processors: Vec<DualAxisProcessor>,
@@ -631,19 +609,15 @@
     input_store.pressed(&button)
 }
 
-/// Retrieves the current value of the given [`GamepadButtonType`].
+/// Retrieves the current value of the given [`GamepadButton`].
 ///
 /// This will be 0.0 if the button is released, and 1.0 if it is pressed.
 /// Physically triggerlike buttons will return a value between 0.0 and 1.0,
 /// depending on how far the button is pressed.
 #[must_use]
 #[inline]
-fn button_value(
-    input_store: &CentralInputStore,
-    gamepad: Gamepad,
-    button: GamepadButtonType,
-) -> f32 {
-    let button = GamepadButton::new(gamepad, button);
+fn button_value(input_store: &CentralInputStore, gamepad: Entity, button: GamepadButton) -> f32 {
+    let button = SpecificGamepadButton::new(gamepad, button);
     input_store.button_value(&button)
 }
 
@@ -658,56 +632,68 @@
 }
 
 impl UpdatableInput for GamepadButton {
-<<<<<<< HEAD
     type SourceData = SQuery<(Entity, Read<Gamepad>)>;
-=======
-    type SourceData = GamepadButtonInput<'static>;
->>>>>>> 212ff695
 
     fn compute(
         mut central_input_store: ResMut<CentralInputStore>,
         source_data: StaticSystemParam<Self::SourceData>,
     ) {
-<<<<<<< HEAD
         for (gamepad_entity, gamepad) in source_data.iter() {
             for key in gamepad.get_pressed() {
+                let value = key.value(&central_input_store, gamepad_entity);
                 central_input_store.update_buttonlike(
                     SpecificGamepadButton {
                         gamepad: gamepad_entity,
                         button: *key,
                     },
-                    true,
+                    ButtonValue::new(true, value),
                 );
-                central_input_store.update_buttonlike(*key, true);
             }
 
             for key in gamepad.get_just_released() {
+                let value = key.value(&central_input_store, gamepad_entity);
                 central_input_store.update_buttonlike(
                     SpecificGamepadButton {
                         gamepad: gamepad_entity,
                         button: *key,
                     },
-                    false,
+                    ButtonValue::new(true, value),
                 );
-                central_input_store.update_buttonlike(*key, false);
             }
-=======
-        for button in source_data.buttons.get_pressed() {
-            let value = source_data.axes.get(*button).unwrap_or(1.0);
-            central_input_store.update_buttonlike(*button, ButtonValue::new(true, value));
         }
-
-        for button in source_data.buttons.get_just_released() {
-            let value = source_data.axes.get(*button).unwrap_or(0.0);
-            central_input_store.update_buttonlike(*button, ButtonValue::new(false, value));
->>>>>>> 212ff695
-        }
-    }
-}
-
-/// Unlike [`GamepadButtonType`], this struct represents a specific button on a specific gamepad.
-///
-/// In the majority of cases, [`GamepadButtonType`] should be used instead.
+    }
+
+    // fn compute(
+    //     mut central_input_store: ResMut<CentralInputStore>,
+    //     source_data: StaticSystemParam<Self::SourceData>,
+    // ) {
+    //     for (gamepad_entity, gamepad) in source_data.iter() {
+    //         for key in gamepad.get_pressed() {
+    //             central_input_store.update_buttonlike(
+    //                 SpecificGamepadButton {
+    //                     gamepad: gamepad_entity,
+    //                     button: *key,
+    //                 },
+    //                 true,
+    //             );
+    //             central_input_store.update_buttonlike(*key, ButtonValue::new(true, value));
+    //         }
+    //     }
+    //     for button in source_data.buttons.get_pressed() {
+    //         let value = source_data.axes.get(*button).unwrap_or(1.0);
+    //         central_input_store.update_buttonlike(*button, ButtonValue::new(true, value));
+    //     }
+
+    //     for button in source_data.buttons.get_just_released() {
+    //         let value = source_data.axes.get(*button).unwrap_or(0.0);
+    //         central_input_store.update_buttonlike(*button, ButtonValue::new(false, value));
+    //     }
+    // }
+}
+
+/// Unlike [`GamepadButton`], this struct represents a specific button on a specific gamepad.
+///
+/// In the majority of cases, [`GamepadButton`] should be used instead.
 impl UserInput for SpecificGamepadButton {
     fn kind(&self) -> InputControlKind {
         InputControlKind::Button
@@ -726,45 +712,29 @@
     }
 
     /// WARNING: The supplied gamepad is ignored, as the button is already specific to a gamepad.
-    fn value(&self, input_store: &CentralInputStore, _gamepad: Gamepad) -> f32 {
-        button_value(input_store, self.gamepad, self.button_type)
+    fn value(&self, input_store: &CentralInputStore, _gamepad: Entity) -> f32 {
+        button_value(input_store, self.gamepad, self.button)
     }
 
     fn press(&self, world: &mut World) {
-<<<<<<< HEAD
+        self.set_value(world, 1.0);
+    }
+
+    fn release(&self, world: &mut World) {
+        self.set_value(world, 0.0);
+    }
+
+    fn set_value(&self, world: &mut World, value: f32) {
         let event = RawGamepadEvent::Button(RawGamepadButtonChangedEvent {
             gamepad: self.gamepad,
             button: self.button,
-            value: 1.0,
+            value,
         });
         world.resource_mut::<Events<RawGamepadEvent>>().send(event);
     }
-
-    fn release(&self, world: &mut World) {
-        let event = RawGamepadEvent::Button(RawGamepadButtonChangedEvent {
-            gamepad: self.gamepad,
-            button: self.button,
-            value: 0.0,
-=======
-        self.set_value(world, 1.0);
-    }
-
-    fn release(&self, world: &mut World) {
-        self.set_value(world, 0.0);
-    }
-
-    fn set_value(&self, world: &mut World, value: f32) {
-        let event = GamepadEvent::Button(GamepadButtonChangedEvent {
-            gamepad: self.gamepad,
-            button_type: self.button_type,
-            value,
->>>>>>> 212ff695
-        });
-        world.resource_mut::<Events<RawGamepadEvent>>().send(event);
-    }
-}
-
-// Built-in support for Bevy's GamepadButtonType.
+}
+
+// Built-in support for Bevy's GamepadButton.
 impl UserInput for GamepadButton {
     /// [`GamepadButton`] acts as a button.
     #[inline]
@@ -772,7 +742,7 @@
         InputControlKind::Button
     }
 
-    /// Creates a [`BasicInputs`] that only contains the [`GamepadButtonType`] itself,
+    /// Creates a [`BasicInputs`] that only contains the [`GamepadButton`] itself,
     /// as it represents a simple physical button.
     #[inline]
     fn decompose(&self) -> BasicInputs {
@@ -789,27 +759,26 @@
         button_pressed(input_store, gamepad, *self)
     }
 
-<<<<<<< HEAD
-    /// Sends a [`RawGamepadEvent::Button`] event with a magnitude of 1.0 in the direction defined by `self` on the provided [`Gamepad`].
-    fn press_as_gamepad(&self, world: &mut World, gamepad: Option<Entity>) {
-        let mut query_state = SystemState::<Query<Entity, With<Gamepad>>>::new(world);
-        let query = query_state.get(world);
-        let gamepad = gamepad.unwrap_or(find_gamepad(Some(query)));
-
-        let event = RawGamepadEvent::Button(RawGamepadButtonChangedEvent {
-            gamepad,
-            button: *self,
-            value: 1.0,
-        });
-        world.resource_mut::<Events<RawGamepadEvent>>().send(event);
-    }
-
-    /// Sends a [`RawGamepadEvent::Button`] event with a magnitude of 0.0 in the direction defined by `self` on the provided [`Gamepad`].
-    fn release_as_gamepad(&self, world: &mut World, gamepad: Option<Entity>) {
-        let mut query_state = SystemState::<Query<Entity, With<Gamepad>>>::new(world);
-        let query = query_state.get(world);
-        let gamepad = gamepad.unwrap_or(find_gamepad(Some(query)));
-=======
+    // /// Sends a [`RawGamepadEvent::Button`] event with a magnitude of 1.0 in the direction defined by `self` on the provided [`Gamepad`].
+    // fn press_as_gamepad(&self, world: &mut World, gamepad: Option<Entity>) {
+    //     let mut query_state = SystemState::<Query<Entity, With<Gamepad>>>::new(world);
+    //     let query = query_state.get(world);
+    //     let gamepad = gamepad.unwrap_or(find_gamepad(Some(query)));
+
+    //     let event = RawGamepadEvent::Button(RawGamepadButtonChangedEvent {
+    //         gamepad,
+    //         button: *self,
+    //         value: 1.0,
+    //     });
+    //     world.resource_mut::<Events<RawGamepadEvent>>().send(event);
+    // }
+
+    // /// Sends a [`RawGamepadEvent::Button`] event with a magnitude of 0.0 in the direction defined by `self` on the provided [`Gamepad`].
+    // fn release_as_gamepad(&self, world: &mut World, gamepad: Option<Entity>) {
+    //     let mut query_state = SystemState::<Query<Entity, With<Gamepad>>>::new(world);
+    //     let query = query_state.get(world);
+    //     let gamepad = gamepad.unwrap_or(find_gamepad(Some(query)));
+
     /// Retrieves the current value of the specified button.
     ///
     /// This will be 0.0 if the button is released, and 1.0 if it is pressed.
@@ -817,35 +786,31 @@
     /// depending on how far the button is pressed.
     #[must_use]
     #[inline]
-    fn value(&self, input_store: &CentralInputStore, gamepad: Gamepad) -> f32 {
+    fn value(&self, input_store: &CentralInputStore, gamepad: Entity) -> f32 {
         button_value(input_store, gamepad, *self)
     }
 
     /// Sends a [`GamepadEvent::Button`] event with a magnitude of 1.0 in the direction defined by `self` on the provided [`Gamepad`].
-    fn press_as_gamepad(&self, world: &mut World, gamepad: Option<Gamepad>) {
+    fn press_as_gamepad(&self, world: &mut World, gamepad: Option<Entity>) {
         self.set_value_as_gamepad(world, 1.0, gamepad);
     }
 
     /// Sends a [`GamepadEvent::Button`] event with a magnitude of 0.0 in the direction defined by `self` on the provided [`Gamepad`].
-    fn release_as_gamepad(&self, world: &mut World, gamepad: Option<Gamepad>) {
+    fn release_as_gamepad(&self, world: &mut World, gamepad: Option<Entity>) {
         self.set_value_as_gamepad(world, 0.0, gamepad);
     }
 
     /// Sends a [`GamepadEvent::Button`] event with the specified value in the direction defined by `self` on the provided [`Gamepad`].
     #[inline]
-    fn set_value_as_gamepad(&self, world: &mut World, value: f32, gamepad: Option<Gamepad>) {
-        let gamepad = gamepad.unwrap_or(find_gamepad(world.resource::<Gamepads>()));
->>>>>>> 212ff695
+    fn set_value_as_gamepad(&self, world: &mut World, value: f32, gamepad: Option<Entity>) {
+        let mut query_state = SystemState::<Query<Entity, With<Gamepad>>>::new(world);
+        let query = query_state.get(world);
+        let gamepad = gamepad.unwrap_or(find_gamepad(Some(query)));
 
         let event = RawGamepadEvent::Button(RawGamepadButtonChangedEvent {
             gamepad,
-<<<<<<< HEAD
             button: *self,
-            value: 0.0,
-=======
-            button_type: *self,
             value,
->>>>>>> 212ff695
         });
         world.resource_mut::<Events<RawGamepadEvent>>().send(event);
     }
@@ -855,7 +820,7 @@
 mod tests {
     use super::*;
     use crate::plugin::CentralInputStorePlugin;
-    use bevy::input::gamepad::{GamepadConnection, GamepadConnectionEvent, GamepadInfo};
+    use bevy::input::gamepad::{GamepadConnection, GamepadConnectionEvent};
     use bevy::input::InputPlugin;
     use bevy::prelude::*;
 
@@ -866,11 +831,6 @@
 
         // WARNING: you MUST register your gamepad during tests,
         // or all gamepad input mocking actions will fail
-        let gamepad_info = GamepadInfo {
-            name: "TestController".into(),
-            vendor_id: None,
-            product_id: None,
-        };
         let gamepad = app.world_mut().spawn(()).id();
         let mut gamepad_connection_events = app
             .world_mut()
@@ -878,7 +838,11 @@
         gamepad_connection_events.send(GamepadConnectionEvent {
             // This MUST be consistent with any other mocked events
             gamepad,
-            connection: GamepadConnection::Connected(gamepad_info),
+            connection: GamepadConnection::Connected {
+                name: "TestController".into(),
+                vendor_id: None,
+                product_id: None,
+            },
         });
 
         // Ensure that the gamepad is picked up by the appropriate system
