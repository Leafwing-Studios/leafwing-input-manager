--- conflicted
+++ resolved
@@ -204,15 +204,9 @@
     /// Retrieves the current value of this axis after processing by the associated processors.
     #[must_use]
     #[inline]
-<<<<<<< HEAD
     fn value(&self, input_store: &CentralInputStore, gamepad: Entity) -> f32 {
-        let negative = f32::from(self.negative.pressed(input_store, gamepad));
-        let positive = f32::from(self.positive.pressed(input_store, gamepad));
-=======
-    fn value(&self, input_store: &CentralInputStore, gamepad: Gamepad) -> f32 {
         let negative = self.negative.value(input_store, gamepad);
         let positive = self.positive.value(input_store, gamepad);
->>>>>>> 212ff695
         let value = positive - negative;
         self.processors
             .iter()
@@ -221,17 +215,10 @@
 
     /// Sets the value of corresponding button based on the given `value`.
     ///
-<<<<<<< HEAD
-    /// If the value is negative, the negative button is pressed.
-    /// If the value is positive, the positive button is pressed.
-    /// If the value is zero, neither button is pressed.
-    fn set_value_as_gamepad(&self, world: &mut World, value: f32, gamepad: Option<Entity>) {
-=======
     /// When `value` is non-zero, set its absolute value to the value of:
     /// - the negative button if the `value` is negative;
     /// - the positive button if the `value` is positive.
-    fn set_value_as_gamepad(&self, world: &mut World, value: f32, gamepad: Option<Gamepad>) {
->>>>>>> 212ff695
+    fn set_value_as_gamepad(&self, world: &mut World, value: f32, gamepad: Option<Entity>) {
         if value < 0.0 {
             self.negative
                 .set_value_as_gamepad(world, value.abs(), gamepad);
@@ -447,46 +434,29 @@
     /// Retrieves the current X and Y values of this D-pad after processing by the associated processors.
     #[must_use]
     #[inline]
-<<<<<<< HEAD
     fn axis_pair(&self, input_store: &CentralInputStore, gamepad: Entity) -> Vec2 {
-        let up = f32::from(self.up.pressed(input_store, gamepad));
-        let down = f32::from(self.down.pressed(input_store, gamepad));
-        let left = f32::from(self.left.pressed(input_store, gamepad));
-        let right = f32::from(self.right.pressed(input_store, gamepad));
-=======
-    fn axis_pair(&self, input_store: &CentralInputStore, gamepad: Gamepad) -> Vec2 {
         let up = self.up.value(input_store, gamepad);
         let down = self.down.value(input_store, gamepad);
         let left = self.left.value(input_store, gamepad);
         let right = self.right.value(input_store, gamepad);
->>>>>>> 212ff695
         let value = Vec2::new(right - left, up - down);
         self.processors
             .iter()
             .fold(value, |value, processor| processor.process(value))
     }
 
-<<<<<<< HEAD
-    /// Presses the corresponding buttons based on the quadrant of the given value.
-    fn set_axis_pair_as_gamepad(&self, world: &mut World, value: Vec2, gamepad: Option<Entity>) {
-        if value.x < 0.0 {
-            self.left.press_as_gamepad(world, gamepad);
-        } else if value.x > 0.0 {
-            self.right.press_as_gamepad(world, gamepad);
-=======
     /// Sets the value of corresponding button on each axis based on the given `value`.
     ///
     /// When `value` along an axis is non-zero, set its absolute value to the value of:
     /// - the negative button of the axis if the `value` is negative;
     /// - the positive button of the axis if the `value` is positive.
-    fn set_axis_pair_as_gamepad(&self, world: &mut World, value: Vec2, gamepad: Option<Gamepad>) {
+    fn set_axis_pair_as_gamepad(&self, world: &mut World, value: Vec2, gamepad: Option<Entity>) {
         let Vec2 { x, y } = value;
 
         if x < 0.0 {
             self.left.set_value_as_gamepad(world, x.abs(), gamepad);
         } else if x > 0.0 {
             self.right.set_value_as_gamepad(world, x, gamepad);
->>>>>>> 212ff695
         }
 
         if y < 0.0 {
@@ -600,25 +570,7 @@
     /// Retrieves the current X, Y, and Z values of this D-pad.
     #[must_use]
     #[inline]
-<<<<<<< HEAD
     fn axis_triple(&self, input_store: &CentralInputStore, gamepad: Entity) -> Vec3 {
-        let up = f32::from(self.up.pressed(input_store, gamepad));
-        let down = f32::from(self.down.pressed(input_store, gamepad));
-        let left = f32::from(self.left.pressed(input_store, gamepad));
-        let right = f32::from(self.right.pressed(input_store, gamepad));
-        let forward = f32::from(self.forward.pressed(input_store, gamepad));
-        let backward = f32::from(self.backward.pressed(input_store, gamepad));
-        Vec3::new(right - left, up - down, backward - forward)
-    }
-
-    /// Presses the corresponding buttons based on the octant of the given value.
-    fn set_axis_triple_as_gamepad(&self, world: &mut World, value: Vec3, gamepad: Option<Entity>) {
-        if value.x < 0.0 {
-            self.left.press_as_gamepad(world, gamepad);
-        } else if value.x > 0.0 {
-            self.right.press_as_gamepad(world, gamepad);
-=======
-    fn axis_triple(&self, input_store: &CentralInputStore, gamepad: Gamepad) -> Vec3 {
         let up = self.up.value(input_store, gamepad);
         let down = self.down.value(input_store, gamepad);
         let left = self.left.value(input_store, gamepad);
@@ -633,14 +585,13 @@
     /// When `value` along an axis is non-zero, set its absolute value to the value of:
     /// - the negative button of the axis if the `value` is negative;
     /// - the positive button of the axis if the `value` is positive.
-    fn set_axis_triple_as_gamepad(&self, world: &mut World, value: Vec3, gamepad: Option<Gamepad>) {
+    fn set_axis_triple_as_gamepad(&self, world: &mut World, value: Vec3, gamepad: Option<Entity>) {
         let Vec3 { x, y, z } = value;
 
         if x < 0.0 {
             self.left.set_value_as_gamepad(world, x.abs(), gamepad);
         } else if x > 0.0 {
             self.right.set_value_as_gamepad(world, x, gamepad);
->>>>>>> 212ff695
         }
 
         if y < 0.0 {
