//! Contains the main plugin exported by this crate.

use core::hash::Hash;
use core::marker::PhantomData;
use std::fmt::Debug;

use bevy::app::{App, FixedPostUpdate, Plugin, RunFixedMainLoop};
use bevy::input::InputSystem;
use bevy::prelude::*;
use bevy::reflect::TypePath;
#[cfg(feature = "ui")]
use bevy::ui::UiSystem;
use updating::CentralInputStore;

use crate::action_state::{ActionState, ButtonData};
use crate::clashing_inputs::ClashStrategy;
use crate::input_map::InputMap;
use crate::input_processing::*;
#[cfg(feature = "timing")]
use crate::timing::Timing;
use crate::user_input::*;
use crate::Actionlike;

/// A [`Plugin`] that collects [`ButtonInput`] from disparate sources,
/// producing an [`ActionState`] that can be conveniently checked
///
/// This plugin needs to be passed in an [`Actionlike`] enum type that you've created for your game.
/// Each variant represents a "virtual button" whose state is stored in an [`ActionState`] struct.
///
/// Each [`InputManagerBundle`](crate::InputManagerBundle) contains:
///  - an [`InputMap`] component, which stores an entity-specific mapping between the assorted input streams and an internal representation of "actions"
///  - an [`ActionState`] component, which stores the current input state for that entity in a source-agnostic fashion
///
/// If you have more than one distinct type of action (e.g., menu actions, camera actions, and player actions),
/// consider creating multiple `Actionlike` enums
/// and adding a copy of this plugin for each `Actionlike` type.
///
/// All actions can be dynamically enabled or disabled by calling the relevant methods on
/// `ActionState<A>`. This can be useful when working with states to pause the game, navigate
/// menus, and so on.
///
/// ## Systems
///
/// **WARNING:** These systems run during [`PreUpdate`].
/// If you have systems that care about inputs and actions that also run during this stage,
/// you must define an ordering between your systems or behavior will be very erratic.
/// The stable system sets for these systems are available under [`InputManagerSystem`] enum.
///
/// Complete list:
///
/// - [`tick_action_state`](crate::systems::tick_action_state), which resets the `pressed` and `just_pressed` fields of the [`ActionState`] each frame
/// - [`update_action_state`](crate::systems::update_action_state), which collects [`ButtonInput`] resources to update the [`ActionState`]
pub struct InputManagerPlugin<A: Actionlike> {
    _phantom: PhantomData<A>,
    machine: Machine,
}

// Deriving default induces an undesired bound on the generic
impl<A: Actionlike> Default for InputManagerPlugin<A> {
    fn default() -> Self {
        Self {
            _phantom: PhantomData,
            machine: Machine::Client,
        }
    }
}

impl<A: Actionlike> InputManagerPlugin<A> {
    /// Creates a version of the plugin intended to run on the server
    ///
    /// Inputs will not be processed; instead, [`ActionState`]
    /// should be copied directly from the state provided by the client,
    /// or constructed from [`ActionDiff`](crate::action_diff::ActionDiff) event streams.
    #[must_use]
    pub fn server() -> Self {
        Self {
            _phantom: PhantomData,
            machine: Machine::Server,
        }
    }
}

/// Which machine is this plugin running on?
enum Machine {
    Server,
    Client,
}

impl<A: Actionlike + TypePath + bevy::reflect::GetTypeRegistration> Plugin
    for InputManagerPlugin<A>
{
    fn build(&self, app: &mut App) {
        use crate::systems::*;

        match self.machine {
            Machine::Client => {
                if !app.is_plugin_added::<CentralInputStorePlugin>() {
                    app.add_plugins(CentralInputStorePlugin);
                }

                // Main schedule
                app.add_systems(
                    PreUpdate,
                    (
                        tick_action_state::<A>.in_set(TickActionStateSystem::<A>::new()),
                        clear_central_input_store,
                    )
                        .in_set(InputManagerSystem::Tick)
                        .before(InputManagerSystem::Update),
                )
                .add_systems(PostUpdate, release_on_input_map_removed::<A>);

                app.add_systems(
                    PreUpdate,
                    update_action_state::<A>.in_set(InputManagerSystem::Update),
                );

                app.configure_sets(
                    PreUpdate,
                    InputManagerSystem::ManualControl.after(InputManagerSystem::Update),
                );

                app.configure_sets(
                    PreUpdate,
                    InputManagerSystem::Unify
                        .after(InputManagerSystem::Filter)
                        .after(InputSystem),
                );

                app.configure_sets(
                    PreUpdate,
                    InputManagerSystem::Update
                        .after(InputSystem)
                        .after(InputManagerSystem::Unify),
                );

                #[cfg(any(feature = "egui", feature = "ui"))]
                app.add_systems(
                    PreUpdate,
                    filter_captured_input
                        .before(update_action_state::<A>)
                        .in_set(InputManagerSystem::Filter),
                );

                #[cfg(feature = "egui")]
                app.configure_sets(
                    PreUpdate,
                    InputManagerSystem::Filter.after(bevy_egui::EguiSet::ProcessInput),
                );

                #[cfg(feature = "ui")]
                app.configure_sets(PreUpdate, InputManagerSystem::Filter.after(UiSystem::Focus));

                #[cfg(feature = "ui")]
                app.configure_sets(
                    PreUpdate,
                    InputManagerSystem::ManualControl
                        .after(InputManagerSystem::Tick)
                        // Must run after the system is updated from inputs, or it will be forcibly released due to the inputs
                        // not being pressed
                        .after(InputManagerSystem::Update)
                        .after(UiSystem::Focus)
                        .after(InputSystem),
                );

                // FixedMain schedule
                app.add_systems(
                    RunFixedMainLoop,
                    (
                        swap_to_fixed_update::<A>,
                        // we want to update the ActionState only once, even if the FixedMain schedule runs multiple times
                        update_action_state::<A>,
                    )
                        .chain()
                        .in_set(RunFixedMainLoopSystem::BeforeFixedMainLoop),
                );

                app.add_systems(FixedPostUpdate, release_on_input_map_removed::<A>);
                app.add_systems(
                    FixedPostUpdate,
                    tick_action_state::<A>
                        .in_set(TickActionStateSystem::<A>::new())
                        .in_set(InputManagerSystem::Tick)
                        .before(InputManagerSystem::Update),
                );
                app.add_systems(
                    RunFixedMainLoop,
                    swap_to_update::<A>.in_set(RunFixedMainLoopSystem::AfterFixedMainLoop),
                );
            }
            Machine::Server => {
                app.add_systems(
                    PreUpdate,
                    tick_action_state::<A>
                        .in_set(TickActionStateSystem::<A>::new())
                        .in_set(InputManagerSystem::Tick),
                );
            }
        };

        #[cfg(feature = "mouse")]
        app.register_buttonlike_input::<MouseButton>()
            .register_buttonlike_input::<MouseMoveDirection>()
            .register_buttonlike_input::<MouseButton>()
            .register_axislike_input::<MouseMoveAxis>()
            .register_dual_axislike_input::<MouseMove>()
            .register_buttonlike_input::<MouseScrollDirection>()
            .register_axislike_input::<MouseScrollAxis>()
            .register_dual_axislike_input::<MouseScroll>();

        #[cfg(feature = "keyboard")]
        app.register_buttonlike_input::<KeyCode>()
            .register_buttonlike_input::<ModifierKey>();

        #[cfg(feature = "gamepad")]
        app.register_buttonlike_input::<GamepadControlDirection>()
            .register_axislike_input::<GamepadControlAxis>()
            .register_dual_axislike_input::<GamepadStick>()
            .register_buttonlike_input::<GamepadButton>();

        // Virtual Axes
        app.register_axislike_input::<VirtualAxis>()
            .register_dual_axislike_input::<VirtualDPad>()
            .register_triple_axislike_input::<VirtualDPad3D>();

        // Chords
        app.register_buttonlike_input::<ButtonlikeChord>()
            .register_axislike_input::<AxislikeChord>()
            .register_dual_axislike_input::<DualAxislikeChord>()
            .register_triple_axislike_input::<TripleAxislikeChord>();

        // General-purpose reflection
        app.register_type::<ActionState<A>>()
            .register_type::<InputMap<A>>()
            .register_type::<ButtonData>()
            .register_type::<ActionState<A>>()
            .register_type::<CentralInputStore>();

        // Processors
        app.register_type::<AxisProcessor>()
            .register_type::<AxisBounds>()
            .register_type::<AxisExclusion>()
            .register_type::<AxisDeadZone>()
            .register_type::<DualAxisProcessor>()
            .register_type::<DualAxisInverted>()
            .register_type::<DualAxisSensitivity>()
            .register_type::<DualAxisBounds>()
            .register_type::<DualAxisExclusion>()
            .register_type::<DualAxisDeadZone>()
            .register_type::<CircleBounds>()
            .register_type::<CircleExclusion>()
            .register_type::<CircleDeadZone>();

        // Resources
        app.init_resource::<ClashStrategy>();

        #[cfg(feature = "timing")]
        app.register_type::<Timing>();
    }
}

/// [`SystemSet`]s for the [`crate::systems`] used by this crate
///
/// `Reset` must occur before `Update`
#[derive(SystemSet, Clone, Hash, Debug, PartialEq, Eq)]
pub enum InputManagerSystem {
    /// Advances action timers.
    ///
    /// Cleans up the state of the input manager, clearing `just_pressed` and `just_released`
    Tick,
    /// Accumulates various input event streams into a total delta for the frame.
    Accumulate,
    /// Filters out inputs that are captured by UI elements.
    Filter,
    /// Gathers all of the input data into the [`CentralInputStore`] resource.
    Unify,
    /// Collects input data to update the [`ActionState`].
    ///
    /// See [`UpdateableUserInput`](crate::user_input::updating) for more information.
    Update,
    /// Manually control the [`ActionState`]
    ///
    /// Must run after [`InputManagerSystem::Update`] or the action state will be overridden
    ManualControl,
}

#[derive(SystemSet, Clone, Hash, Debug, PartialEq, Eq)]
/// [`SystemSet`] for the [`tick_action_state`](crate::systems::tick_action_state) system, is a child set of [`InputManagerSystem::Tick`].
pub struct TickActionStateSystem<A: Actionlike> {
    phantom_data: PhantomData<A>,
}

impl<A: Actionlike> TickActionStateSystem<A> {
    /// Creates a [`TickActionStateSystem`] set instance.
    pub fn new() -> Self {
        Self {
            phantom_data: PhantomData,
        }
    }
}

impl<A: Actionlike> Default for TickActionStateSystem<A> {
    fn default() -> Self {
        Self::new()
    }
}

<<<<<<< HEAD
=======
/// A plugin to handle accumulating mouse movement and scroll events.
///
/// This is a clearer, more reliable and more efficient approach to computing the total mouse movement and scroll for the frame.
///
/// This plugin is public to allow it to be used in tests: users should always have this plugin implicitly added by [`InputManagerPlugin`].
/// Ultimately, this should be included as part of [`InputPlugin`](bevy::input::InputPlugin): see [bevy#13915](https://github.com/bevyengine/bevy/issues/13915).
pub struct AccumulatorPlugin;

impl Plugin for AccumulatorPlugin {
    #[allow(unused_variables)]
    fn build(&self, app: &mut App) {
        #[cfg(feature = "mouse")]
        {
            app.init_resource::<AccumulatedMouseMovement>();
            app.init_resource::<AccumulatedMouseScroll>();

            // TODO: these should be part of bevy_input
            app.add_systems(
                PreUpdate,
                (accumulate_mouse_movement, accumulate_mouse_scroll)
                    .in_set(InputManagerSystem::Accumulate),
            );

            app.configure_sets(
                PreUpdate,
                InputManagerSystem::Accumulate
                    .after(InputSystem)
                    .before(InputManagerSystem::Filter)
                    .before(InputManagerSystem::Unify),
            );
        }
    }
}

>>>>>>> 212ff695
/// A plugin that keeps track of all inputs in a central store.
///
/// This plugin is added by default by [`InputManagerPlugin`],
/// and will register all of the standard [`UserInput`]s.
///
/// To add more inputs, call [`CentralInputStore::register_input_kind`] during [`App`] setup.
pub struct CentralInputStorePlugin;

impl Plugin for CentralInputStorePlugin {
    fn build(&self, app: &mut App) {
        let mut central_input_store = CentralInputStore::default();
        central_input_store.register_standard_input_kinds(app);

        app.insert_resource(central_input_store);
    }
}<|MERGE_RESOLUTION|>--- conflicted
+++ resolved
@@ -305,43 +305,6 @@
     }
 }
 
-<<<<<<< HEAD
-=======
-/// A plugin to handle accumulating mouse movement and scroll events.
-///
-/// This is a clearer, more reliable and more efficient approach to computing the total mouse movement and scroll for the frame.
-///
-/// This plugin is public to allow it to be used in tests: users should always have this plugin implicitly added by [`InputManagerPlugin`].
-/// Ultimately, this should be included as part of [`InputPlugin`](bevy::input::InputPlugin): see [bevy#13915](https://github.com/bevyengine/bevy/issues/13915).
-pub struct AccumulatorPlugin;
-
-impl Plugin for AccumulatorPlugin {
-    #[allow(unused_variables)]
-    fn build(&self, app: &mut App) {
-        #[cfg(feature = "mouse")]
-        {
-            app.init_resource::<AccumulatedMouseMovement>();
-            app.init_resource::<AccumulatedMouseScroll>();
-
-            // TODO: these should be part of bevy_input
-            app.add_systems(
-                PreUpdate,
-                (accumulate_mouse_movement, accumulate_mouse_scroll)
-                    .in_set(InputManagerSystem::Accumulate),
-            );
-
-            app.configure_sets(
-                PreUpdate,
-                InputManagerSystem::Accumulate
-                    .after(InputSystem)
-                    .before(InputManagerSystem::Filter)
-                    .before(InputManagerSystem::Unify),
-            );
-        }
-    }
-}
-
->>>>>>> 212ff695
 /// A plugin that keeps track of all inputs in a central store.
 ///
 /// This plugin is added by default by [`InputManagerPlugin`],
