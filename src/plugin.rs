--- conflicted
+++ resolved
@@ -182,12 +182,7 @@
             Machine::Server => {
                 app.add_systems(
                     PreUpdate,
-<<<<<<< HEAD
-                    tick_action_state::<A>
-                        .in_set(InputManagerSystem::Tick),
-=======
                     tick_action_state::<A>.in_set(InputManagerSystem::Tick),
->>>>>>> fce6313d
                 );
             }
         };
