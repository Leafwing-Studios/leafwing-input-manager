//! Contains main plugin exported by this crate.

use crate::clashing_inputs::ClashStrategy;
use crate::prelude::ActionState;
use crate::Actionlike;
use core::hash::Hash;
use core::marker::PhantomData;
use std::fmt::Debug;

use bevy::app::{App, Plugin};
use bevy::ecs::prelude::*;
use bevy::input::InputSystem;
use bevy::prelude::{PostUpdate, PreUpdate};
use bevy::reflect::TypePath;
#[cfg(feature = "ui")]
use bevy::ui::UiSystem;

/// A [`Plugin`] that collects [`Input`](bevy::input::Input) from disparate sources, producing an [`ActionState`] that can be conveniently checked
///
/// This plugin needs to be passed in an [`Actionlike`] enum type that you've created for your game.
/// Each variant represents a "virtual button" whose state is stored in an [`ActionState`] struct.
///
/// Each [`InputManagerBundle`](crate::InputManagerBundle) contains:
///  - an [`InputMap`](crate::input_map::InputMap) component, which stores an entity-specific mapping between the assorted input streams and an internal representation of "actions"
///  - an [`ActionState`] component, which stores the current input state for that entity in an source-agnostic fashion
///
/// If you have more than one distinct type of action (e.g. menu actions, camera actions and player actions), consider creating multiple `Actionlike` enums
/// and adding a copy of this plugin for each `Actionlike` type.
///
/// ## Systems
///
/// All systems added by this plugin can be dynamically enabled and disabled by setting the value of the [`ToggleActions<A>`] resource is set.
/// This can be useful when working with states to pause the game, navigate menus or so on.
///
/// **WARNING:** These systems run during [`PreUpdate`].
/// If you have systems that care about inputs and actions that also run during this stage,
/// you must define an ordering between your systems or behavior will be very erratic.
/// The stable system sets for these systems are available under [`InputManagerSystem`] enum.
///
/// Complete list:
///
/// - [`tick_action_state`](crate::systems::tick_action_state), which resets the `pressed` and `just_pressed` fields of the [`ActionState`] each frame
/// - [`update_action_state`](crate::systems::update_action_state), which collects [`Input`](bevy::input::Input) resources to update the [`ActionState`]
/// - [`update_action_state_from_interaction`](crate::systems::update_action_state_from_interaction), for triggering actions from buttons
///    - powers the [`ActionStateDriver`](crate::action_state::ActionStateDriver) component based on an [`Interaction`](bevy::ui::Interaction) component
/// - [`release_on_disable`](crate::systems::release_on_disable), which resets action states when [`ToggleActions`] is flipped, to avoid persistent presses.
pub struct InputManagerPlugin<A: Actionlike> {
    _phantom: PhantomData<A>,
    machine: Machine,
}

// Deriving default induces an undesired bound on the generic
impl<A: Actionlike> Default for InputManagerPlugin<A> {
    fn default() -> Self {
        Self {
            _phantom: PhantomData,
            machine: Machine::Client,
        }
    }
}

impl<A: Actionlike> InputManagerPlugin<A> {
    /// Creates a version of the plugin intended to run on the server
    ///
    /// Inputs will not be processed; instead, [`ActionState`]
    /// should be copied directly from the state provided by the client,
    /// or constructed from [`ActionDiff`](crate::action_state::ActionDiff) event streams.
    #[must_use]
    pub fn server() -> Self {
        Self {
            _phantom: PhantomData,
            machine: Machine::Server,
        }
    }
}

/// Which machine is this plugin running on?
enum Machine {
    Server,
    Client,
}

impl<A: Actionlike + TypePath> Plugin for InputManagerPlugin<A> {
    fn build(&self, app: &mut App) {
        use crate::systems::*;

        match self.machine {
            Machine::Client => {
                app.add_systems(
                    PreUpdate,
                    tick_action_state::<A>
                        .run_if(run_if_enabled::<A>)
                        .in_set(InputManagerSystem::Tick)
                        .before(InputManagerSystem::Update),
                )
                .add_systems(
                    PreUpdate,
                    release_on_disable::<A>
                        .in_set(InputManagerSystem::ReleaseOnDisable)
                        .after(InputManagerSystem::Update),
                )
                .add_systems(PostUpdate, release_on_input_map_removed::<A>);

                app.add_systems(
                    PreUpdate,
<<<<<<< HEAD
                    update_action_state::<A>.in_set(InputManagerSystem::Update),
                );

                app.configure_sets(
                    PreUpdate,
                    InputManagerSystem::Update
=======
                    update_action_state::<A>
>>>>>>> 42b0b21a
                        .run_if(run_if_enabled::<A>)
                        .in_set(InputManagerSystem::Update),
                );

                app.configure_sets(PreUpdate, InputManagerSystem::Update.after(InputSystem));

                #[cfg(feature = "egui")]
                app.configure_sets(
                    PreUpdate,
                    InputManagerSystem::Update.after(bevy_egui::EguiSet::ProcessInput),
                );

                #[cfg(feature = "ui")]
                app.configure_sets(PreUpdate, InputManagerSystem::Update.after(UiSystem::Focus));

                #[cfg(feature = "ui")]
                app.configure_sets(
                    PreUpdate,
                    InputManagerSystem::ManualControl
                        .before(InputManagerSystem::ReleaseOnDisable)
                        .after(InputManagerSystem::Tick)
                        // Must run after the system is updated from inputs, or it will be forcibly released due to the inputs
                        // not being pressed
                        .after(InputManagerSystem::Update)
                        .after(UiSystem::Focus)
                        .after(InputSystem),
                );

                #[cfg(feature = "ui")]
                app.add_systems(
                    PreUpdate,
                    update_action_state_from_interaction::<A>
                        .run_if(run_if_enabled::<A>)
                        .in_set(InputManagerSystem::ManualControl),
                );
            }
            Machine::Server => {
                app.add_systems(
                    PreUpdate,
                    tick_action_state::<A>
                        .run_if(run_if_enabled::<A>)
                        .in_set(InputManagerSystem::Tick),
                );
            }
        };

        app.register_type::<ActionState<A>>()
            // Resources
            .init_resource::<ToggleActions<A>>()
            .init_resource::<ClashStrategy>();
    }
}

/// Controls whether or not the [`ActionState`] / [`InputMap`](crate::input_map::InputMap) pairs of type `A` are active
///
/// If this resource does not exist, actions work normally, as if `ToggleActions::enabled == true`.
#[derive(Resource)]
pub struct ToggleActions<A: Actionlike> {
    /// When this is false, [`ActionState`]'s corresponding to `A` will ignore user inputs
    ///
    /// When this is set to false, all corresponding [`ActionState`]s are released
    pub enabled: bool,
    /// Marker that stores the type of action to toggle
    pub phantom: PhantomData<A>,
}

impl<A: Actionlike> ToggleActions<A> {
    /// A [`ToggleActions`] in enabled state.
    pub const ENABLED: ToggleActions<A> = ToggleActions::<A> {
        enabled: true,
        phantom: PhantomData::<A>,
    };
    /// A [`ToggleActions`] in disabled state.
    pub const DISABLED: ToggleActions<A> = ToggleActions::<A> {
        enabled: false,
        phantom: PhantomData::<A>,
    };
}

// Implement manually to not require [`Default`] for `A`
impl<A: Actionlike> Default for ToggleActions<A> {
    fn default() -> Self {
        Self {
            enabled: true,
            phantom: PhantomData::<A>,
        }
    }
}

/// [`SystemSet`]s for the [`crate::systems`] used by this crate
///
/// `Reset` must occur before `Update`
#[derive(SystemSet, Clone, Hash, Debug, PartialEq, Eq)]
pub enum InputManagerSystem {
    /// Advances action timers.
    ///
    /// Cleans up the state of the input manager, clearing `just_pressed` and just_released`
    Tick,
    /// Collects input data to update the [`ActionState`]
    Update,
    /// Release all actions in all [`ActionState`]s if [`ToggleActions`] was added
    ReleaseOnDisable,
    /// Manually control the [`ActionState`]
    ///
    /// Must run after [`InputManagerSystem::Update`] or the action state will be overridden
    ManualControl,
}<|MERGE_RESOLUTION|>--- conflicted
+++ resolved
@@ -103,16 +103,7 @@
 
                 app.add_systems(
                     PreUpdate,
-<<<<<<< HEAD
-                    update_action_state::<A>.in_set(InputManagerSystem::Update),
-                );
-
-                app.configure_sets(
-                    PreUpdate,
-                    InputManagerSystem::Update
-=======
                     update_action_state::<A>
->>>>>>> 42b0b21a
                         .run_if(run_if_enabled::<A>)
                         .in_set(InputManagerSystem::Update),
                 );
