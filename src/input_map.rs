--- conflicted
+++ resolved
@@ -65,8 +65,7 @@
 ///
 /// // Insertion
 /// input_map.insert(MouseButton::Left, Action::Run)
-<<<<<<< HEAD
-///     .insert(KeyCode::LShift, Action::Run)
+///     .insert(KeyCode::ShiftLeft, Action::Run)
 ///     // Chords
 ///     .insert_modified(Modifier::Control, KeyCode::R, Action::Run)
 ///     .insert_chord([
@@ -76,15 +75,6 @@
 ///         ],
 ///         Action::Run
 ///     );
-=======
-/// .insert(KeyCode::ShiftLeft, Action::Run)
-/// // Chords
-/// .insert_modified(Modifier::Control, KeyCode::R, Action::Run)
-/// .insert_chord([InputKind::Keyboard(KeyCode::H),
-///                InputKind::GamepadButton(GamepadButtonType::South),
-///                InputKind::Mouse(MouseButton::Middle)],
-///            Action::Run);
->>>>>>> 8904e1ea
 ///
 /// // Removal
 /// input_map.clear_action(Action::Hide);
@@ -608,11 +598,8 @@
 
 #[cfg(test)]
 mod tests {
-<<<<<<< HEAD
     use bevy::prelude::GamepadAxisType;
-=======
     use bevy::prelude::Reflect;
->>>>>>> 8904e1ea
     use serde::{Deserialize, Serialize};
 
     use crate as leafwing_input_manager;
@@ -791,7 +778,6 @@
 
     #[test]
     fn serde() {
-<<<<<<< HEAD
         // use bevy::prelude::KeyCode;
         // use serde_test::assert_tokens;
         // use serde_test::Token;
@@ -799,8 +785,8 @@
         // let mut input_map = InputMap::default();
         // input_map.insert_chord(vec![KeyCode::R, KeyCode::E], Action::Hide);
         // input_map.insert(KeyCode::Space, Action::Jump);
-        // input_map.insert(KeyCode::LShift, Action::Run);
-        // input_map.insert(KeyCode::RShift, Action::Run);
+        // input_map.insert(KeyCode::ShiftLeft, Action::Run);
+        // input_map.insert(KeyCode::ShiftRight, Action::Run);
         //
         // assert_tokens(
         //     &input_map,
@@ -826,7 +812,7 @@
         //         },
         //         Token::UnitVariant {
         //             name: "KeyCode",
-        //             variant: "LShift",
+        //             variant: "ShiftLeft",
         //         },
         //         Token::NewtypeVariant {
         //             name: "UserInput",
@@ -838,7 +824,7 @@
         //         },
         //         Token::UnitVariant {
         //             name: "KeyCode",
-        //             variant: "RShift",
+        //             variant: "ShiftRight",
         //         },
         //         Token::SeqEnd,
         //         Token::UnitVariant {
@@ -899,114 +885,5 @@
         //         Token::StructEnd,
         //     ],
         // )
-=======
-        use bevy::prelude::KeyCode;
-        use serde_test::assert_tokens;
-        use serde_test::Token;
-
-        let mut input_map = InputMap::default();
-        input_map.insert_chord(vec![KeyCode::R, KeyCode::E], Action::Hide);
-        input_map.insert(KeyCode::Space, Action::Jump);
-        input_map.insert(KeyCode::ShiftLeft, Action::Run);
-        input_map.insert(KeyCode::ShiftRight, Action::Run);
-
-        assert_tokens(
-            &input_map,
-            &[
-                Token::Struct {
-                    name: "InputMap",
-                    len: 1,
-                },
-                Token::Str("map"),
-                Token::Map { len: Some(3) },
-                Token::UnitVariant {
-                    name: "Action",
-                    variant: "Run",
-                },
-                Token::Seq { len: Some(2) },
-                Token::NewtypeVariant {
-                    name: "UserInput",
-                    variant: "Single",
-                },
-                Token::NewtypeVariant {
-                    name: "InputKind",
-                    variant: "Keyboard",
-                },
-                Token::UnitVariant {
-                    name: "KeyCode",
-                    variant: "ShiftLeft",
-                },
-                Token::NewtypeVariant {
-                    name: "UserInput",
-                    variant: "Single",
-                },
-                Token::NewtypeVariant {
-                    name: "InputKind",
-                    variant: "Keyboard",
-                },
-                Token::UnitVariant {
-                    name: "KeyCode",
-                    variant: "ShiftRight",
-                },
-                Token::SeqEnd,
-                Token::UnitVariant {
-                    name: "Action",
-                    variant: "Jump",
-                },
-                Token::Seq { len: Some(1) },
-                Token::NewtypeVariant {
-                    name: "UserInput",
-                    variant: "Single",
-                },
-                Token::NewtypeVariant {
-                    name: "InputKind",
-                    variant: "Keyboard",
-                },
-                Token::UnitVariant {
-                    name: "KeyCode",
-                    variant: "Space",
-                },
-                Token::SeqEnd,
-                Token::UnitVariant {
-                    name: "Action",
-                    variant: "Hide",
-                },
-                Token::Seq { len: Some(1) },
-                Token::NewtypeVariant {
-                    name: "UserInput",
-                    variant: "Chord",
-                },
-                Token::Seq { len: Some(8) },
-                Token::Some,
-                Token::NewtypeVariant {
-                    name: "InputKind",
-                    variant: "Keyboard",
-                },
-                Token::UnitVariant {
-                    name: "KeyCode",
-                    variant: "R",
-                },
-                Token::Some,
-                Token::NewtypeVariant {
-                    name: "InputKind",
-                    variant: "Keyboard",
-                },
-                Token::UnitVariant {
-                    name: "KeyCode",
-                    variant: "E",
-                },
-                Token::None,
-                Token::None,
-                Token::None,
-                Token::None,
-                Token::None,
-                Token::None,
-                Token::SeqEnd,
-                Token::SeqEnd,
-                Token::MapEnd,
-                Token::StructEnd,
-            ],
-        )
->>>>>>> 8904e1ea
     }
 }