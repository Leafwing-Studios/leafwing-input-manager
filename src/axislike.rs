//! Tools for working with directional axis-like user inputs (game sticks, D-Pads and emulated equivalents)

<<<<<<< HEAD
use bevy::prelude::{Direction2d, Reflect, Vec2};
=======
use bevy::prelude::{Dir2, GamepadAxisType, GamepadButtonType, KeyCode, Reflect, Vec2};
>>>>>>> a513ad05
use serde::{Deserialize, Serialize};

use crate::orientation::Rotation;

/// The directions for single-axis inputs.
#[derive(Debug, Clone, Copy, PartialEq, Eq, Hash, Reflect, Serialize, Deserialize)]
#[must_use]
pub enum AxisDirection {
    /// Negative direction.
    Negative,

    /// Positive direction.
    Positive,
}

impl AxisDirection {
    /// Returns the full active value along an axis.
    #[must_use]
    #[inline]
    pub fn full_active_value(&self) -> f32 {
        match self {
            Self::Negative => -1.0,
            Self::Positive => 1.0,
        }
    }

    /// Checks if the given `value` represents an active input in this direction.
    #[must_use]
    #[inline]
    pub fn is_active(&self, value: f32) -> bool {
        match self {
            Self::Negative => value < 0.0,
            Self::Positive => value > 0.0,
        }
    }
}

/// An axis for dual-axis inputs.
#[derive(Debug, Clone, Copy, PartialEq, Eq, Hash, Reflect, Serialize, Deserialize)]
#[must_use]
pub enum DualAxisType {
    /// The X-axis (typically horizontal movement).
    X,

    /// The Y-axis (typically vertical movement).
    Y,
}

impl DualAxisType {
    /// Returns both X and Y axes.
    #[inline]
    pub const fn axes() -> [Self; 2] {
        [Self::X, Self::Y]
    }

    /// Returns the positive and negative [`DualAxisDirection`]s for the current axis.
    #[inline]
    pub const fn directions(&self) -> [DualAxisDirection; 2] {
        [self.negative(), self.positive()]
    }

    /// Returns the negative [`DualAxisDirection`] for the current axis.
    #[inline]
    pub const fn negative(&self) -> DualAxisDirection {
        match self {
            Self::X => DualAxisDirection::Left,
            Self::Y => DualAxisDirection::Down,
        }
    }

    /// Returns the positive [`DualAxisDirection`] for the current axis.
    #[inline]
    pub const fn positive(&self) -> DualAxisDirection {
        match self {
            Self::X => DualAxisDirection::Right,
            Self::Y => DualAxisDirection::Up,
        }
    }

    /// Returns the value along the current axis.
    #[must_use]
    #[inline]
    pub const fn get_value(&self, value: Vec2) -> f32 {
        match self {
            Self::X => value.x,
            Self::Y => value.y,
        }
    }

    /// Creates a [`Vec2`] with the specified `value` on this axis and `0.0` on the other.
    #[must_use]
    #[inline]
    pub const fn dual_axis_value(&self, value: f32) -> Vec2 {
        match self {
            Self::X => Vec2::new(value, 0.0),
            Self::Y => Vec2::new(0.0, value),
        }
    }
}

/// The directions for dual-axis inputs.
#[derive(Debug, Clone, Copy, PartialEq, Eq, Hash, Reflect, Serialize, Deserialize)]
#[must_use]
pub enum DualAxisDirection {
    /// Upward direction.
    Up,

    /// Downward direction.
    Down,

    /// Leftward direction.
    Left,

    /// Rightward direction.
    Right,
}

impl DualAxisDirection {
    /// Returns the [`DualAxisType`] associated with this direction.
    #[inline]
    pub fn axis(&self) -> DualAxisType {
        match self {
            Self::Up => DualAxisType::Y,
            Self::Down => DualAxisType::Y,
            Self::Left => DualAxisType::X,
            Self::Right => DualAxisType::X,
        }
    }

    /// Returns the [`AxisDirection`] (positive or negative) on the axis.
    #[inline]
    pub fn axis_direction(&self) -> AxisDirection {
        match self {
            Self::Up => AxisDirection::Positive,
            Self::Down => AxisDirection::Negative,
            Self::Left => AxisDirection::Negative,
            Self::Right => AxisDirection::Positive,
        }
    }

    /// Returns the full active value along both axes.
    #[must_use]
    #[inline]
    pub fn full_active_value(&self) -> Vec2 {
        match self {
            Self::Up => Vec2::Y,
            Self::Down => Vec2::NEG_Y,
            Self::Left => Vec2::NEG_X,
            Self::Right => Vec2::X,
        }
    }

    /// Checks if the given `value` represents an active input in this direction.
    #[must_use]
    #[inline]
    pub fn is_active(&self, value: Vec2) -> bool {
        let component_along_axis = self.axis().get_value(value);
        self.axis_direction().is_active(component_along_axis)
    }
}

/// A wrapped [`Vec2`] that represents the combination of two input axes.
///
/// The neutral origin is always at 0, 0.
/// When working with gamepad axes, both `x` and `y` values are bounded by [-1.0, 1.0].
/// For other input axes (such as mousewheel data), this may not be true!
///
/// This struct should store the processed form of your raw inputs in a device-agnostic fashion.
/// Any deadzone correction, rescaling or drift-correction should be done at an earlier level.
#[derive(Debug, Copy, Clone, PartialEq, Default, Deserialize, Serialize, Reflect)]
pub struct DualAxisData {
    xy: Vec2,
}

// Constructors
impl DualAxisData {
    /// Creates a new [`DualAxisData`] from the provided (x,y) coordinates
    pub fn new(x: f32, y: f32) -> DualAxisData {
        DualAxisData {
            xy: Vec2::new(x, y),
        }
    }

    /// Creates a new [`DualAxisData`] directly from a [`Vec2`]
    pub fn from_xy(xy: Vec2) -> DualAxisData {
        DualAxisData { xy }
    }

    /// Merge the state of this [`DualAxisData`] with another.
    ///
    /// This is useful if you have multiple sticks bound to the same game action,
    /// and you want to get their combined position.
    ///
    /// # Warning
    ///
    /// This method can result in values with a greater maximum magnitude than expected!
    /// Use [`DualAxisData::clamp_length`] to limit the resulting direction.
    pub fn merged_with(&self, other: DualAxisData) -> DualAxisData {
        DualAxisData::from_xy(self.xy() + other.xy())
    }
}

// Methods
impl DualAxisData {
    /// The value along the x-axis, typically ranging from -1 to 1
    #[must_use]
    #[inline]
    pub fn x(&self) -> f32 {
        self.xy.x
    }

    /// The value along the y-axis, typically ranging from -1 to 1
    #[must_use]
    #[inline]
    pub fn y(&self) -> f32 {
        self.xy.y
    }

    /// The (x, y) values, each typically ranging from -1 to 1
    #[must_use]
    #[inline]
    pub fn xy(&self) -> Vec2 {
        self.xy
    }

    /// The [`Dir2`] that this axis is pointing towards, if any
    ///
    /// If the axis is neutral (x,y) = (0,0), a (0, 0) `None` will be returned
    #[must_use]
    #[inline]
    pub fn direction(&self) -> Option<Dir2> {
        Dir2::new(self.xy).ok()
    }

    /// The [`Rotation`] (measured clockwise from midnight) that this axis is pointing towards, if any
    ///
    /// If the axis is neutral (x,y) = (0,0), this will be `None`
    #[must_use]
    #[inline]
    pub fn rotation(&self) -> Option<Rotation> {
        Rotation::from_xy(self.xy).ok()
    }

    /// How far from the origin is this axis's position?
    ///
    /// Typically bounded by 0 and 1.
    ///
    /// If you only need to compare relative magnitudes, use `magnitude_squared` instead for faster computation.
    #[must_use]
    #[inline]
    pub fn length(&self) -> f32 {
        self.xy.length()
    }

    /// The square of the axis' magnitude
    ///
    /// Typically bounded by 0 and 1.
    ///
    /// This is faster than `magnitude`, as it avoids a square root, but will generally have less natural behavior.
    #[must_use]
    #[inline]
    pub fn length_squared(&self) -> f32 {
        self.xy.length_squared()
    }

    /// Clamps the magnitude of the axis
    pub fn clamp_length(&mut self, max: f32) {
        self.xy = self.xy.clamp_length_max(max);
    }
}

impl From<DualAxisData> for Vec2 {
    fn from(data: DualAxisData) -> Vec2 {
        data.xy
    }
}<|MERGE_RESOLUTION|>--- conflicted
+++ resolved
@@ -1,10 +1,7 @@
 //! Tools for working with directional axis-like user inputs (game sticks, D-Pads and emulated equivalents)
 
-<<<<<<< HEAD
 use bevy::prelude::{Direction2d, Reflect, Vec2};
-=======
 use bevy::prelude::{Dir2, GamepadAxisType, GamepadButtonType, KeyCode, Reflect, Vec2};
->>>>>>> a513ad05
 use serde::{Deserialize, Serialize};
 
 use crate::orientation::Rotation;
