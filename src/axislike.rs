//! Tools for working with directional axis-like user inputs (game sticks, D-Pads and emulated equivalents)

use bevy::prelude::{Direction2d, Reflect, Vec2};
use serde::{Deserialize, Serialize};

use crate::orientation::Rotation;
<<<<<<< HEAD
=======
use crate::user_input::InputKind;

/// A single directional axis with a configurable trigger zone.
///
/// These can be stored in a [`InputKind`] to create a virtual button.
#[derive(Debug, Clone, Serialize, Deserialize, Reflect)]
pub struct SingleAxis {
    /// The axis that is being checked.
    pub axis_type: AxisType,

    /// A processing pipeline that handles input values.
    pub processors: Vec<AxisProcessor>,
}

impl SingleAxis {
    /// Creates a [`SingleAxis`] with the specified axis type.
    #[must_use]
    pub fn new(axis_type: impl Into<AxisType>) -> Self {
        Self {
            axis_type: axis_type.into(),
            processors: Vec::new(),
        }
    }

    /// Creates a [`SingleAxis`] corresponding to horizontal [`MouseWheel`](bevy::input::mouse::MouseWheel) movement
    #[must_use]
    pub const fn mouse_wheel_x() -> Self {
        Self {
            axis_type: AxisType::MouseWheel(MouseWheelAxisType::X),
            processors: Vec::new(),
        }
    }

    /// Creates a [`SingleAxis`] corresponding to vertical [`MouseWheel`](bevy::input::mouse::MouseWheel) movement
    #[must_use]
    pub const fn mouse_wheel_y() -> Self {
        Self {
            axis_type: AxisType::MouseWheel(MouseWheelAxisType::Y),
            processors: Vec::new(),
        }
    }

    /// Creates a [`SingleAxis`] corresponding to horizontal [`MouseMotion`](bevy::input::mouse::MouseMotion) movement
    #[must_use]
    pub const fn mouse_motion_x() -> Self {
        Self {
            axis_type: AxisType::MouseMotion(MouseMotionAxisType::X),
            processors: Vec::new(),
        }
    }

    /// Creates a [`SingleAxis`] corresponding to vertical [`MouseMotion`](bevy::input::mouse::MouseMotion) movement
    #[must_use]
    pub const fn mouse_motion_y() -> Self {
        Self {
            axis_type: AxisType::MouseMotion(MouseMotionAxisType::Y),
            processors: Vec::new(),
        }
    }

    /// Get the "value" of this axis.
    /// If a processor is set, it will compute and return the processed value.
    /// Otherwise, pass the `input_value` through unchanged.
    #[must_use]
    #[inline]
    pub fn input_value(&self, input_value: f32) -> f32 {
        self.processors
            .iter()
            .fold(input_value, |value, processor| processor.process(value))
    }
}

impl WithAxisProcessingPipelineExt for SingleAxis {
    #[inline]
    fn reset_processing_pipeline(mut self) -> Self {
        self.processors.clear();
        self
    }

    #[inline]
    fn replace_processing_pipeline(
        mut self,
        processors: impl IntoIterator<Item = AxisProcessor>,
    ) -> Self {
        self.processors = processors.into_iter().collect();
        self
    }

    #[inline]
    fn with_processor(mut self, processor: impl Into<AxisProcessor>) -> Self {
        self.processors.push(processor.into());
        self
    }
}

impl PartialEq for SingleAxis {
    fn eq(&self, other: &Self) -> bool {
        self.axis_type == other.axis_type && self.processors == other.processors
    }
}

impl Eq for SingleAxis {}

impl std::hash::Hash for SingleAxis {
    fn hash<H: std::hash::Hasher>(&self, state: &mut H) {
        self.axis_type.hash(state);
        self.processors.hash(state);
    }
}

/// Two directional axes combined as one input.
///
/// These can be stored in a [`VirtualDPad`], which is itself stored in an [`InputKind`] for consumption.
///
/// This input will generate a [`DualAxis`] which can be read with
/// [`ActionState::axis_pair`][crate::action_state::ActionState::axis_pair].
#[derive(Debug, Clone, Serialize, Deserialize, Reflect)]
pub struct DualAxis {
    /// The horizontal axis that is being checked.
    pub x_axis_type: AxisType,

    /// The vertical axis that is being checked.
    pub y_axis_type: AxisType,

    /// A processing pipeline that handles input values.
    pub processors: Vec<DualAxisProcessor>,
}

impl DualAxis {
    /// Creates a [`DualAxis`] with the specified axis types.
    #[must_use]
    pub fn new(x_axis_type: impl Into<AxisType>, y_axis_type: impl Into<AxisType>) -> Self {
        Self {
            x_axis_type: x_axis_type.into(),
            y_axis_type: y_axis_type.into(),
            processors: Vec::new(),
        }
    }

    /// Creates a [`DualAxis`] for the left analogue stick of the gamepad.
    #[must_use]
    pub fn left_stick() -> Self {
        Self {
            x_axis_type: AxisType::Gamepad(GamepadAxisType::LeftStickX),
            y_axis_type: AxisType::Gamepad(GamepadAxisType::LeftStickY),
            processors: vec![CircleDeadZone::default().into()],
        }
    }

    /// Creates a [`DualAxis`] for the right analogue stick of the gamepad.
    #[must_use]
    pub fn right_stick() -> Self {
        Self {
            x_axis_type: AxisType::Gamepad(GamepadAxisType::RightStickX),
            y_axis_type: AxisType::Gamepad(GamepadAxisType::RightStickY),
            processors: vec![CircleDeadZone::default().into()],
        }
    }

    /// Creates a [`DualAxis`] corresponding to horizontal and vertical [`MouseWheel`](bevy::input::mouse::MouseWheel) movement
    pub const fn mouse_wheel() -> Self {
        Self {
            x_axis_type: AxisType::MouseWheel(MouseWheelAxisType::X),
            y_axis_type: AxisType::MouseWheel(MouseWheelAxisType::Y),
            processors: Vec::new(),
        }
    }

    /// Creates a [`DualAxis`] corresponding to horizontal and vertical [`MouseMotion`](bevy::input::mouse::MouseMotion) movement
    pub const fn mouse_motion() -> Self {
        Self {
            x_axis_type: AxisType::MouseMotion(MouseMotionAxisType::X),
            y_axis_type: AxisType::MouseMotion(MouseMotionAxisType::Y),
            processors: Vec::new(),
        }
    }

    /// Get the "value" of these axes.
    /// If a processor is set, it will compute and return the processed value.
    /// Otherwise, pass the `input_value` through unchanged.
    #[must_use]
    #[inline]
    pub fn input_value(&self, input_value: Vec2) -> Vec2 {
        self.processors
            .iter()
            .fold(input_value, |value, processor| processor.process(value))
    }
}

impl WithDualAxisProcessingPipelineExt for DualAxis {
    #[inline]
    fn reset_processing_pipeline(mut self) -> Self {
        self.processors.clear();
        self
    }

    #[inline]
    fn replace_processing_pipeline(
        mut self,
        processors: impl IntoIterator<Item = DualAxisProcessor>,
    ) -> Self {
        self.processors = processors.into_iter().collect();
        self
    }

    #[inline]
    fn with_processor(mut self, processor: impl Into<DualAxisProcessor>) -> Self {
        self.processors.push(processor.into());
        self
    }
}

impl PartialEq for DualAxis {
    fn eq(&self, other: &Self) -> bool {
        self.x_axis_type == other.x_axis_type
            && self.y_axis_type == other.y_axis_type
            && self.processors == other.processors
    }
}

impl Eq for DualAxis {}

impl std::hash::Hash for DualAxis {
    fn hash<H: std::hash::Hasher>(&self, state: &mut H) {
        self.x_axis_type.hash(state);
        self.y_axis_type.hash(state);
        self.processors.hash(state);
    }
}

#[allow(clippy::doc_markdown)] // False alarm because it thinks DPad is an unquoted item
/// A virtual DPad that you can get an [`DualAxis`] from.
///
/// Typically, you don't want to store a [`DualAxis`] in this type,
/// even though it can be stored as an [`InputKind`].
///
/// Instead, use it directly as [`InputKind::DualAxis`]!
#[derive(Debug, Clone, PartialEq, Eq, Hash, Serialize, Deserialize, Reflect)]
pub struct VirtualDPad {
    /// The input that represents the up direction in this virtual DPad
    pub up: InputKind,
    /// The input that represents the down direction in this virtual DPad
    pub down: InputKind,
    /// The input that represents the left direction in this virtual DPad
    pub left: InputKind,
    /// The input that represents the right direction in this virtual DPad
    pub right: InputKind,
    /// A processing pipeline that handles input values.
    pub processors: Vec<DualAxisProcessor>,
}

impl VirtualDPad {
    /// Generates a [`VirtualDPad`] corresponding to the arrow keyboard keycodes
    pub fn arrow_keys() -> VirtualDPad {
        VirtualDPad {
            up: InputKind::PhysicalKey(KeyCode::ArrowUp),
            down: InputKind::PhysicalKey(KeyCode::ArrowDown),
            left: InputKind::PhysicalKey(KeyCode::ArrowLeft),
            right: InputKind::PhysicalKey(KeyCode::ArrowRight),
            processors: vec![CircleDeadZone::default().into()],
        }
    }

    /// Generates a [`VirtualDPad`] corresponding to the `WASD` keys on the standard US QWERTY layout.
    ///
    /// Note that on other keyboard layouts, different keys need to be pressed.
    /// The _location_ of the keys is the same on all keyboard layouts.
    /// This ensures that the classic triangular shape is retained on all layouts,
    /// which enables comfortable movement controls.
    pub fn wasd() -> VirtualDPad {
        VirtualDPad {
            up: InputKind::PhysicalKey(KeyCode::KeyW),
            down: InputKind::PhysicalKey(KeyCode::KeyS),
            left: InputKind::PhysicalKey(KeyCode::KeyA),
            right: InputKind::PhysicalKey(KeyCode::KeyD),
            processors: vec![CircleDeadZone::default().into()],
        }
    }

    #[allow(clippy::doc_markdown)] // False alarm because it thinks DPad is an unquoted item
    /// Generates a [`VirtualDPad`] corresponding to the DPad on a gamepad
    pub fn dpad() -> VirtualDPad {
        VirtualDPad {
            up: InputKind::GamepadButton(GamepadButtonType::DPadUp),
            down: InputKind::GamepadButton(GamepadButtonType::DPadDown),
            left: InputKind::GamepadButton(GamepadButtonType::DPadLeft),
            right: InputKind::GamepadButton(GamepadButtonType::DPadRight),
            processors: vec![CircleDeadZone::default().into()],
        }
    }

    /// Generates a [`VirtualDPad`] corresponding to the face buttons on a gamepad
    ///
    /// North corresponds to up, west corresponds to left,
    /// east corresponds to right, and south corresponds to down
    pub fn gamepad_face_buttons() -> VirtualDPad {
        VirtualDPad {
            up: InputKind::GamepadButton(GamepadButtonType::North),
            down: InputKind::GamepadButton(GamepadButtonType::South),
            left: InputKind::GamepadButton(GamepadButtonType::West),
            right: InputKind::GamepadButton(GamepadButtonType::East),
            processors: vec![CircleDeadZone::default().into()],
        }
    }

    /// Generates a [`VirtualDPad`] corresponding to discretized mousewheel movements
    pub fn mouse_wheel() -> VirtualDPad {
        VirtualDPad {
            up: InputKind::MouseWheel(MouseWheelDirection::Up),
            down: InputKind::MouseWheel(MouseWheelDirection::Down),
            left: InputKind::MouseWheel(MouseWheelDirection::Left),
            right: InputKind::MouseWheel(MouseWheelDirection::Right),
            processors: Vec::new(),
        }
    }

    /// Generates a [`VirtualDPad`] corresponding to discretized mouse motions
    pub fn mouse_motion() -> VirtualDPad {
        VirtualDPad {
            up: InputKind::MouseMotion(MouseMotionDirection::Up),
            down: InputKind::MouseMotion(MouseMotionDirection::Down),
            left: InputKind::MouseMotion(MouseMotionDirection::Left),
            right: InputKind::MouseMotion(MouseMotionDirection::Right),
            processors: Vec::new(),
        }
    }

    /// Get the "value" of these axes.
    /// If a processor is set, it will compute and return the processed value.
    /// Otherwise, pass the `input_value` through unchanged.
    #[must_use]
    #[inline]
    pub fn input_value(&self, input_value: Vec2) -> Vec2 {
        self.processors
            .iter()
            .fold(input_value, |value, processor| processor.process(value))
    }
}

impl WithDualAxisProcessingPipelineExt for VirtualDPad {
    #[inline]
    fn reset_processing_pipeline(mut self) -> Self {
        self.processors.clear();
        self
    }

    #[inline]
    fn replace_processing_pipeline(
        mut self,
        processors: impl IntoIterator<Item = DualAxisProcessor>,
    ) -> Self {
        self.processors = processors.into_iter().collect();
        self
    }

    #[inline]
    fn with_processor(mut self, processor: impl Into<DualAxisProcessor>) -> Self {
        self.processors.push(processor.into());
        self
    }
}

/// A virtual Axis that you can get a value between -1 and 1 from.
///
/// Typically, you don't want to store a [`SingleAxis`] in this type,
/// even though it can be stored as an [`InputKind`].
///
/// Instead, use it directly as [`InputKind::SingleAxis`]!
#[derive(Debug, Clone, PartialEq, Eq, Hash, Serialize, Deserialize, Reflect)]
pub struct VirtualAxis {
    /// The input that represents the negative direction of this virtual axis
    pub negative: InputKind,
    /// The input that represents the positive direction of this virtual axis
    pub positive: InputKind,
    /// A processing pipeline that handles input values.
    pub processors: Vec<AxisProcessor>,
}

impl VirtualAxis {
    /// Helper function for generating a [`VirtualAxis`] from arbitrary keycodes, shorthand for
    /// wrapping each key in [`InputKind::PhysicalKey`]
    pub const fn from_keys(negative: KeyCode, positive: KeyCode) -> VirtualAxis {
        VirtualAxis {
            negative: InputKind::PhysicalKey(negative),
            positive: InputKind::PhysicalKey(positive),
            processors: Vec::new(),
        }
    }

    /// Generates a [`VirtualAxis`] corresponding to the horizontal arrow keyboard keycodes
    pub const fn horizontal_arrow_keys() -> VirtualAxis {
        VirtualAxis::from_keys(KeyCode::ArrowLeft, KeyCode::ArrowRight)
    }

    /// Generates a [`VirtualAxis`] corresponding to the horizontal arrow keyboard keycodes
    pub const fn vertical_arrow_keys() -> VirtualAxis {
        VirtualAxis::from_keys(KeyCode::ArrowDown, KeyCode::ArrowUp)
    }

    /// Generates a [`VirtualAxis`] corresponding to the `AD` keyboard keycodes.
    pub const fn ad() -> VirtualAxis {
        VirtualAxis::from_keys(KeyCode::KeyA, KeyCode::KeyD)
    }

    /// Generates a [`VirtualAxis`] corresponding to the `WS` keyboard keycodes.
    pub const fn ws() -> VirtualAxis {
        VirtualAxis::from_keys(KeyCode::KeyS, KeyCode::KeyW)
    }

    #[allow(clippy::doc_markdown)]
    /// Generates a [`VirtualAxis`] corresponding to the horizontal DPad buttons on a gamepad.
    pub const fn horizontal_dpad() -> VirtualAxis {
        VirtualAxis {
            negative: InputKind::GamepadButton(GamepadButtonType::DPadLeft),
            positive: InputKind::GamepadButton(GamepadButtonType::DPadRight),
            processors: Vec::new(),
        }
    }

    #[allow(clippy::doc_markdown)]
    /// Generates a [`VirtualAxis`] corresponding to the vertical DPad buttons on a gamepad.
    pub const fn vertical_dpad() -> VirtualAxis {
        VirtualAxis {
            negative: InputKind::GamepadButton(GamepadButtonType::DPadDown),
            positive: InputKind::GamepadButton(GamepadButtonType::DPadUp),
            processors: Vec::new(),
        }
    }

    /// Generates a [`VirtualAxis`] corresponding to the horizontal gamepad face buttons.
    pub const fn horizontal_gamepad_face_buttons() -> VirtualAxis {
        VirtualAxis {
            negative: InputKind::GamepadButton(GamepadButtonType::West),
            positive: InputKind::GamepadButton(GamepadButtonType::East),
            processors: Vec::new(),
        }
    }

    /// Generates a [`VirtualAxis`] corresponding to the vertical gamepad face buttons.
    pub const fn vertical_gamepad_face_buttons() -> VirtualAxis {
        VirtualAxis {
            negative: InputKind::GamepadButton(GamepadButtonType::South),
            positive: InputKind::GamepadButton(GamepadButtonType::North),
            processors: Vec::new(),
        }
    }

    /// Get the "value" of the axis.
    /// If a processor is set, it will compute and return the processed value.
    /// Otherwise, pass the `input_value` through unchanged.
    #[must_use]
    #[inline]
    pub fn input_value(&self, input_value: f32) -> f32 {
        self.processors
            .iter()
            .fold(input_value, |value, processor| processor.process(value))
    }
}

impl WithAxisProcessingPipelineExt for VirtualAxis {
    #[inline]
    fn reset_processing_pipeline(mut self) -> Self {
        self.processors.clear();
        self
    }

    #[inline]
    fn replace_processing_pipeline(
        mut self,
        processors: impl IntoIterator<Item = AxisProcessor>,
    ) -> Self {
        self.processors = processors.into_iter().collect();
        self
    }

    #[inline]
    fn with_processor(mut self, processor: impl Into<AxisProcessor>) -> Self {
        self.processors.push(processor.into());
        self
    }
}

/// The type of axis used by a [`UserInput`](crate::user_input::UserInput).
///
/// This is stored in either a [`SingleAxis`] or [`DualAxis`].
#[derive(Debug, Clone, Copy, PartialEq, Eq, Hash, Serialize, Deserialize, Reflect)]
pub enum AxisType {
    /// Input associated with a gamepad, such as the triggers or one axis of an analog stick.
    Gamepad(GamepadAxisType),
    /// Input associated with a mouse wheel.
    MouseWheel(MouseWheelAxisType),
    /// Input associated with movement of the mouse
    MouseMotion(MouseMotionAxisType),
}

/// The motion direction of the mouse wheel.
///
/// Stored in the [`AxisType`] enum.
#[derive(Debug, Clone, Copy, PartialEq, Eq, Hash, Serialize, Deserialize, Reflect)]
pub enum MouseWheelAxisType {
    /// Horizontal movement.
    ///
    /// This is much less common than the `Y` variant, and is only supported on some devices.
    X,
    /// Vertical movement.
    ///
    /// This is the standard behavior for a mouse wheel, used to scroll up and down pages.
    Y,
}

impl MouseWheelAxisType {
    /// Returns the corresponding [`DualAxisType`].
    pub fn axis(&self) -> DualAxisType {
        match self {
            Self::X => DualAxisType::X,
            Self::Y => DualAxisType::Y,
        }
    }
}

/// The motion direction of the mouse.
///
/// Stored in the [`AxisType`] enum.
#[derive(Debug, Clone, Copy, PartialEq, Eq, Hash, Serialize, Deserialize, Reflect)]
pub enum MouseMotionAxisType {
    /// Horizontal movement.
    X,
    /// Vertical movement.
    Y,
}

impl MouseMotionAxisType {
    /// Returns the corresponding [`DualAxisType`].
    pub fn axis(&self) -> DualAxisType {
        match self {
            Self::X => DualAxisType::X,
            Self::Y => DualAxisType::Y,
        }
    }
}

impl From<GamepadAxisType> for AxisType {
    fn from(axis_type: GamepadAxisType) -> Self {
        AxisType::Gamepad(axis_type)
    }
}

impl From<MouseWheelAxisType> for AxisType {
    fn from(axis_type: MouseWheelAxisType) -> Self {
        AxisType::MouseWheel(axis_type)
    }
}

impl From<MouseMotionAxisType> for AxisType {
    fn from(axis_type: MouseMotionAxisType) -> Self {
        AxisType::MouseMotion(axis_type)
    }
}

impl TryFrom<AxisType> for GamepadAxisType {
    type Error = AxisConversionError;

    fn try_from(axis_type: AxisType) -> Result<Self, AxisConversionError> {
        match axis_type {
            AxisType::Gamepad(inner) => Ok(inner),
            _ => Err(AxisConversionError),
        }
    }
}

impl TryFrom<AxisType> for MouseWheelAxisType {
    type Error = AxisConversionError;

    fn try_from(axis_type: AxisType) -> Result<Self, AxisConversionError> {
        match axis_type {
            AxisType::MouseWheel(inner) => Ok(inner),
            _ => Err(AxisConversionError),
        }
    }
}

impl TryFrom<AxisType> for MouseMotionAxisType {
    type Error = AxisConversionError;

    fn try_from(axis_type: AxisType) -> Result<Self, AxisConversionError> {
        match axis_type {
            AxisType::MouseMotion(inner) => Ok(inner),
            _ => Err(AxisConversionError),
        }
    }
}

/// An [`AxisType`] could not be converted into a more specialized variant
#[derive(Clone, Copy, PartialEq, Eq, Debug)]
pub struct AxisConversionError;
>>>>>>> e1b69161

/// The directions for single-axis inputs.
#[derive(Debug, Clone, Copy, PartialEq, Eq, Hash, Reflect, Serialize, Deserialize)]
#[must_use]
pub enum AxisDirection {
    /// Negative direction.
    Negative,

    /// Positive direction.
    Positive,
}

impl AxisDirection {
    /// Returns the full active value along an axis.
    #[must_use]
    #[inline]
    pub fn full_active_value(&self) -> f32 {
        match self {
            Self::Negative => -1.0,
            Self::Positive => 1.0,
        }
    }

    /// Checks if the given `value` represents an active input in this direction.
    #[must_use]
    #[inline]
    pub fn is_active(&self, value: f32) -> bool {
        match self {
            Self::Negative => value < 0.0,
            Self::Positive => value > 0.0,
        }
    }
}

/// An axis for dual-axis inputs.
#[derive(Debug, Clone, Copy, PartialEq, Eq, Hash, Reflect, Serialize, Deserialize)]
#[must_use]
pub enum DualAxisType {
    /// The X-axis (typically horizontal movement).
    X,

    /// The Y-axis (typically vertical movement).
    Y,
}

impl DualAxisType {
    /// Returns both X and Y axes.
    #[inline]
    pub const fn axes() -> [Self; 2] {
        [Self::X, Self::Y]
    }

    /// Returns the positive and negative [`DualAxisDirection`]s for the current axis.
    #[inline]
    pub const fn directions(&self) -> [DualAxisDirection; 2] {
        [self.negative(), self.positive()]
    }

    /// Returns the negative [`DualAxisDirection`] for the current axis.
    #[inline]
    pub const fn negative(&self) -> DualAxisDirection {
        match self {
            Self::X => DualAxisDirection::Left,
            Self::Y => DualAxisDirection::Down,
        }
    }

    /// Returns the positive [`DualAxisDirection`] for the current axis.
    #[inline]
    pub const fn positive(&self) -> DualAxisDirection {
        match self {
            Self::X => DualAxisDirection::Right,
            Self::Y => DualAxisDirection::Up,
        }
    }

    /// Returns the value along the current axis.
    #[must_use]
    #[inline]
    pub const fn get_value(&self, value: Vec2) -> f32 {
        match self {
            Self::X => value.x,
            Self::Y => value.y,
        }
    }

    /// Creates a [`Vec2`] with the specified `value` on this axis and `0.0` on the other.
    #[must_use]
    #[inline]
    pub const fn dual_axis_value(&self, value: f32) -> Vec2 {
        match self {
            Self::X => Vec2::new(value, 0.0),
            Self::Y => Vec2::new(0.0, value),
        }
    }
}

/// The directions for dual-axis inputs.
#[derive(Debug, Clone, Copy, PartialEq, Eq, Hash, Reflect, Serialize, Deserialize)]
#[must_use]
pub enum DualAxisDirection {
    /// Upward direction.
    Up,

    /// Downward direction.
    Down,

    /// Leftward direction.
    Left,

    /// Rightward direction.
    Right,
}

impl DualAxisDirection {
    /// Returns the [`DualAxisType`] associated with this direction.
    #[inline]
    pub fn axis(&self) -> DualAxisType {
        match self {
            Self::Up => DualAxisType::Y,
            Self::Down => DualAxisType::Y,
            Self::Left => DualAxisType::X,
            Self::Right => DualAxisType::X,
        }
    }

    /// Returns the [`AxisDirection`] (positive or negative) on the axis.
    #[inline]
    pub fn axis_direction(&self) -> AxisDirection {
        match self {
            Self::Up => AxisDirection::Positive,
            Self::Down => AxisDirection::Negative,
            Self::Left => AxisDirection::Negative,
            Self::Right => AxisDirection::Positive,
        }
    }

    /// Returns the full active value along both axes.
    #[must_use]
    #[inline]
    pub fn full_active_value(&self) -> Vec2 {
        match self {
            Self::Up => Vec2::Y,
            Self::Down => Vec2::NEG_Y,
            Self::Left => Vec2::NEG_X,
            Self::Right => Vec2::X,
        }
    }

    /// Checks if the given `value` represents an active input in this direction.
    #[must_use]
    #[inline]
    pub fn is_active(&self, value: Vec2) -> bool {
        let component_along_axis = self.axis().get_value(value);
        self.axis_direction().is_active(component_along_axis)
    }
}

/// A combined input data from two axes (X and Y).
///
/// This struct stores the X and Y values as a [`Vec2`] in a device-agnostic way,
/// meaning it works consistently regardless of the specific input device (gamepad, joystick, etc.).
/// It assumes any calibration (deadzone correction, rescaling, drift correction, etc.)
/// has already been applied at an earlier stage of processing.
///
/// The neutral origin of this input data is always at `(0, 0)`.
/// When working with gamepad axes, both X and Y values are typically bounded by `[-1.0, 1.0]`.
/// However, this range may not apply to other input types, such as mousewheel data which can have a wider range.
#[derive(Default, Debug, Copy, Clone, PartialEq, Deserialize, Serialize, Reflect)]
#[must_use]
pub struct DualAxisData(Vec2);

impl DualAxisData {
    /// All zeros.
    pub const ZERO: Self = Self(Vec2::ZERO);

    /// Creates a [`DualAxisData`] with the given values.
    pub const fn new(x: f32, y: f32) -> Self {
        Self(Vec2::new(x, y))
    }

    /// Creates a [`DualAxisData`] directly from the given [`Vec2`].
    pub const fn from_xy(xy: Vec2) -> Self {
        Self(xy)
    }

    /// Combines the directional input from this [`DualAxisData`] with another.
    ///
    /// This is useful if you have multiple sticks bound to the same game action,
    /// and you want to get their combined position.
    ///
    /// # Warning
    ///
    /// This method performs vector addition on the X and Y components.
    /// While the direction is preserved, the combined magnitude might exceed the expected
    /// range for certain input devices (e.g., gamepads typically have a maximum magnitude of `1.0`).
    ///
    /// To ensure the combined input stays within the expected range,
    /// consider using [`Self::clamp_length`] on the returned value.
    pub fn merged_with(&self, other: Self) -> Self {
        Self(self.0 + other.0)
    }

    /// The value along the X-axis, typically ranging from `-1.0` to `1.0`.
    #[must_use]
    #[inline]
    pub const fn x(&self) -> f32 {
        self.0.x
    }

    /// The value along the Y-axis, typically ranging from `-1.0` to `1.0`.
    #[must_use]
    #[inline]
    pub const fn y(&self) -> f32 {
        self.0.y
    }

    /// The values along each axis, each typically ranging from `-1.0` to `1.0`.
    #[must_use]
    #[inline]
    pub const fn xy(&self) -> Vec2 {
        self.0
    }

    /// The [`Direction2d`] that this axis is pointing towards, if not neutral.
    #[must_use]
    #[inline]
    pub fn direction(&self) -> Option<Direction2d> {
        Direction2d::new(self.0).ok()
    }

    /// The [`Rotation`] (measured clockwise from midnight) that this axis is pointing towards, if not neutral.
    #[must_use]
    #[inline]
    pub fn rotation(&self) -> Option<Rotation> {
        Rotation::from_xy(self.0).ok()
    }

    /// Computes the magnitude of the value (distance from the origin), typically bounded by `[0, 1]`.
    ///
    /// If you only need to compare relative magnitudes, use [`Self::length_squared`] instead for faster computation.
    #[must_use]
    #[inline]
    pub fn length(&self) -> f32 {
        self.0.length()
    }

    /// Computes the squared magnitude, typically bounded by `[0, 1]`.
    ///
    /// This is faster than [`Self::length`], as it avoids a square root, but will generally have less natural behavior.
    #[must_use]
    #[inline]
    pub fn length_squared(&self) -> f32 {
        self.0.length_squared()
    }

    /// Clamps the value to a maximum magnitude.
    #[inline]
    pub fn clamp_length(&mut self, max: f32) {
        self.0 = self.0.clamp_length_max(max);
    }
}

impl From<DualAxisData> for Vec2 {
    fn from(data: DualAxisData) -> Vec2 {
        data.0
    }
}<|MERGE_RESOLUTION|>--- conflicted
+++ resolved
@@ -4,604 +4,6 @@
 use serde::{Deserialize, Serialize};
 
 use crate::orientation::Rotation;
-<<<<<<< HEAD
-=======
-use crate::user_input::InputKind;
-
-/// A single directional axis with a configurable trigger zone.
-///
-/// These can be stored in a [`InputKind`] to create a virtual button.
-#[derive(Debug, Clone, Serialize, Deserialize, Reflect)]
-pub struct SingleAxis {
-    /// The axis that is being checked.
-    pub axis_type: AxisType,
-
-    /// A processing pipeline that handles input values.
-    pub processors: Vec<AxisProcessor>,
-}
-
-impl SingleAxis {
-    /// Creates a [`SingleAxis`] with the specified axis type.
-    #[must_use]
-    pub fn new(axis_type: impl Into<AxisType>) -> Self {
-        Self {
-            axis_type: axis_type.into(),
-            processors: Vec::new(),
-        }
-    }
-
-    /// Creates a [`SingleAxis`] corresponding to horizontal [`MouseWheel`](bevy::input::mouse::MouseWheel) movement
-    #[must_use]
-    pub const fn mouse_wheel_x() -> Self {
-        Self {
-            axis_type: AxisType::MouseWheel(MouseWheelAxisType::X),
-            processors: Vec::new(),
-        }
-    }
-
-    /// Creates a [`SingleAxis`] corresponding to vertical [`MouseWheel`](bevy::input::mouse::MouseWheel) movement
-    #[must_use]
-    pub const fn mouse_wheel_y() -> Self {
-        Self {
-            axis_type: AxisType::MouseWheel(MouseWheelAxisType::Y),
-            processors: Vec::new(),
-        }
-    }
-
-    /// Creates a [`SingleAxis`] corresponding to horizontal [`MouseMotion`](bevy::input::mouse::MouseMotion) movement
-    #[must_use]
-    pub const fn mouse_motion_x() -> Self {
-        Self {
-            axis_type: AxisType::MouseMotion(MouseMotionAxisType::X),
-            processors: Vec::new(),
-        }
-    }
-
-    /// Creates a [`SingleAxis`] corresponding to vertical [`MouseMotion`](bevy::input::mouse::MouseMotion) movement
-    #[must_use]
-    pub const fn mouse_motion_y() -> Self {
-        Self {
-            axis_type: AxisType::MouseMotion(MouseMotionAxisType::Y),
-            processors: Vec::new(),
-        }
-    }
-
-    /// Get the "value" of this axis.
-    /// If a processor is set, it will compute and return the processed value.
-    /// Otherwise, pass the `input_value` through unchanged.
-    #[must_use]
-    #[inline]
-    pub fn input_value(&self, input_value: f32) -> f32 {
-        self.processors
-            .iter()
-            .fold(input_value, |value, processor| processor.process(value))
-    }
-}
-
-impl WithAxisProcessingPipelineExt for SingleAxis {
-    #[inline]
-    fn reset_processing_pipeline(mut self) -> Self {
-        self.processors.clear();
-        self
-    }
-
-    #[inline]
-    fn replace_processing_pipeline(
-        mut self,
-        processors: impl IntoIterator<Item = AxisProcessor>,
-    ) -> Self {
-        self.processors = processors.into_iter().collect();
-        self
-    }
-
-    #[inline]
-    fn with_processor(mut self, processor: impl Into<AxisProcessor>) -> Self {
-        self.processors.push(processor.into());
-        self
-    }
-}
-
-impl PartialEq for SingleAxis {
-    fn eq(&self, other: &Self) -> bool {
-        self.axis_type == other.axis_type && self.processors == other.processors
-    }
-}
-
-impl Eq for SingleAxis {}
-
-impl std::hash::Hash for SingleAxis {
-    fn hash<H: std::hash::Hasher>(&self, state: &mut H) {
-        self.axis_type.hash(state);
-        self.processors.hash(state);
-    }
-}
-
-/// Two directional axes combined as one input.
-///
-/// These can be stored in a [`VirtualDPad`], which is itself stored in an [`InputKind`] for consumption.
-///
-/// This input will generate a [`DualAxis`] which can be read with
-/// [`ActionState::axis_pair`][crate::action_state::ActionState::axis_pair].
-#[derive(Debug, Clone, Serialize, Deserialize, Reflect)]
-pub struct DualAxis {
-    /// The horizontal axis that is being checked.
-    pub x_axis_type: AxisType,
-
-    /// The vertical axis that is being checked.
-    pub y_axis_type: AxisType,
-
-    /// A processing pipeline that handles input values.
-    pub processors: Vec<DualAxisProcessor>,
-}
-
-impl DualAxis {
-    /// Creates a [`DualAxis`] with the specified axis types.
-    #[must_use]
-    pub fn new(x_axis_type: impl Into<AxisType>, y_axis_type: impl Into<AxisType>) -> Self {
-        Self {
-            x_axis_type: x_axis_type.into(),
-            y_axis_type: y_axis_type.into(),
-            processors: Vec::new(),
-        }
-    }
-
-    /// Creates a [`DualAxis`] for the left analogue stick of the gamepad.
-    #[must_use]
-    pub fn left_stick() -> Self {
-        Self {
-            x_axis_type: AxisType::Gamepad(GamepadAxisType::LeftStickX),
-            y_axis_type: AxisType::Gamepad(GamepadAxisType::LeftStickY),
-            processors: vec![CircleDeadZone::default().into()],
-        }
-    }
-
-    /// Creates a [`DualAxis`] for the right analogue stick of the gamepad.
-    #[must_use]
-    pub fn right_stick() -> Self {
-        Self {
-            x_axis_type: AxisType::Gamepad(GamepadAxisType::RightStickX),
-            y_axis_type: AxisType::Gamepad(GamepadAxisType::RightStickY),
-            processors: vec![CircleDeadZone::default().into()],
-        }
-    }
-
-    /// Creates a [`DualAxis`] corresponding to horizontal and vertical [`MouseWheel`](bevy::input::mouse::MouseWheel) movement
-    pub const fn mouse_wheel() -> Self {
-        Self {
-            x_axis_type: AxisType::MouseWheel(MouseWheelAxisType::X),
-            y_axis_type: AxisType::MouseWheel(MouseWheelAxisType::Y),
-            processors: Vec::new(),
-        }
-    }
-
-    /// Creates a [`DualAxis`] corresponding to horizontal and vertical [`MouseMotion`](bevy::input::mouse::MouseMotion) movement
-    pub const fn mouse_motion() -> Self {
-        Self {
-            x_axis_type: AxisType::MouseMotion(MouseMotionAxisType::X),
-            y_axis_type: AxisType::MouseMotion(MouseMotionAxisType::Y),
-            processors: Vec::new(),
-        }
-    }
-
-    /// Get the "value" of these axes.
-    /// If a processor is set, it will compute and return the processed value.
-    /// Otherwise, pass the `input_value` through unchanged.
-    #[must_use]
-    #[inline]
-    pub fn input_value(&self, input_value: Vec2) -> Vec2 {
-        self.processors
-            .iter()
-            .fold(input_value, |value, processor| processor.process(value))
-    }
-}
-
-impl WithDualAxisProcessingPipelineExt for DualAxis {
-    #[inline]
-    fn reset_processing_pipeline(mut self) -> Self {
-        self.processors.clear();
-        self
-    }
-
-    #[inline]
-    fn replace_processing_pipeline(
-        mut self,
-        processors: impl IntoIterator<Item = DualAxisProcessor>,
-    ) -> Self {
-        self.processors = processors.into_iter().collect();
-        self
-    }
-
-    #[inline]
-    fn with_processor(mut self, processor: impl Into<DualAxisProcessor>) -> Self {
-        self.processors.push(processor.into());
-        self
-    }
-}
-
-impl PartialEq for DualAxis {
-    fn eq(&self, other: &Self) -> bool {
-        self.x_axis_type == other.x_axis_type
-            && self.y_axis_type == other.y_axis_type
-            && self.processors == other.processors
-    }
-}
-
-impl Eq for DualAxis {}
-
-impl std::hash::Hash for DualAxis {
-    fn hash<H: std::hash::Hasher>(&self, state: &mut H) {
-        self.x_axis_type.hash(state);
-        self.y_axis_type.hash(state);
-        self.processors.hash(state);
-    }
-}
-
-#[allow(clippy::doc_markdown)] // False alarm because it thinks DPad is an unquoted item
-/// A virtual DPad that you can get an [`DualAxis`] from.
-///
-/// Typically, you don't want to store a [`DualAxis`] in this type,
-/// even though it can be stored as an [`InputKind`].
-///
-/// Instead, use it directly as [`InputKind::DualAxis`]!
-#[derive(Debug, Clone, PartialEq, Eq, Hash, Serialize, Deserialize, Reflect)]
-pub struct VirtualDPad {
-    /// The input that represents the up direction in this virtual DPad
-    pub up: InputKind,
-    /// The input that represents the down direction in this virtual DPad
-    pub down: InputKind,
-    /// The input that represents the left direction in this virtual DPad
-    pub left: InputKind,
-    /// The input that represents the right direction in this virtual DPad
-    pub right: InputKind,
-    /// A processing pipeline that handles input values.
-    pub processors: Vec<DualAxisProcessor>,
-}
-
-impl VirtualDPad {
-    /// Generates a [`VirtualDPad`] corresponding to the arrow keyboard keycodes
-    pub fn arrow_keys() -> VirtualDPad {
-        VirtualDPad {
-            up: InputKind::PhysicalKey(KeyCode::ArrowUp),
-            down: InputKind::PhysicalKey(KeyCode::ArrowDown),
-            left: InputKind::PhysicalKey(KeyCode::ArrowLeft),
-            right: InputKind::PhysicalKey(KeyCode::ArrowRight),
-            processors: vec![CircleDeadZone::default().into()],
-        }
-    }
-
-    /// Generates a [`VirtualDPad`] corresponding to the `WASD` keys on the standard US QWERTY layout.
-    ///
-    /// Note that on other keyboard layouts, different keys need to be pressed.
-    /// The _location_ of the keys is the same on all keyboard layouts.
-    /// This ensures that the classic triangular shape is retained on all layouts,
-    /// which enables comfortable movement controls.
-    pub fn wasd() -> VirtualDPad {
-        VirtualDPad {
-            up: InputKind::PhysicalKey(KeyCode::KeyW),
-            down: InputKind::PhysicalKey(KeyCode::KeyS),
-            left: InputKind::PhysicalKey(KeyCode::KeyA),
-            right: InputKind::PhysicalKey(KeyCode::KeyD),
-            processors: vec![CircleDeadZone::default().into()],
-        }
-    }
-
-    #[allow(clippy::doc_markdown)] // False alarm because it thinks DPad is an unquoted item
-    /// Generates a [`VirtualDPad`] corresponding to the DPad on a gamepad
-    pub fn dpad() -> VirtualDPad {
-        VirtualDPad {
-            up: InputKind::GamepadButton(GamepadButtonType::DPadUp),
-            down: InputKind::GamepadButton(GamepadButtonType::DPadDown),
-            left: InputKind::GamepadButton(GamepadButtonType::DPadLeft),
-            right: InputKind::GamepadButton(GamepadButtonType::DPadRight),
-            processors: vec![CircleDeadZone::default().into()],
-        }
-    }
-
-    /// Generates a [`VirtualDPad`] corresponding to the face buttons on a gamepad
-    ///
-    /// North corresponds to up, west corresponds to left,
-    /// east corresponds to right, and south corresponds to down
-    pub fn gamepad_face_buttons() -> VirtualDPad {
-        VirtualDPad {
-            up: InputKind::GamepadButton(GamepadButtonType::North),
-            down: InputKind::GamepadButton(GamepadButtonType::South),
-            left: InputKind::GamepadButton(GamepadButtonType::West),
-            right: InputKind::GamepadButton(GamepadButtonType::East),
-            processors: vec![CircleDeadZone::default().into()],
-        }
-    }
-
-    /// Generates a [`VirtualDPad`] corresponding to discretized mousewheel movements
-    pub fn mouse_wheel() -> VirtualDPad {
-        VirtualDPad {
-            up: InputKind::MouseWheel(MouseWheelDirection::Up),
-            down: InputKind::MouseWheel(MouseWheelDirection::Down),
-            left: InputKind::MouseWheel(MouseWheelDirection::Left),
-            right: InputKind::MouseWheel(MouseWheelDirection::Right),
-            processors: Vec::new(),
-        }
-    }
-
-    /// Generates a [`VirtualDPad`] corresponding to discretized mouse motions
-    pub fn mouse_motion() -> VirtualDPad {
-        VirtualDPad {
-            up: InputKind::MouseMotion(MouseMotionDirection::Up),
-            down: InputKind::MouseMotion(MouseMotionDirection::Down),
-            left: InputKind::MouseMotion(MouseMotionDirection::Left),
-            right: InputKind::MouseMotion(MouseMotionDirection::Right),
-            processors: Vec::new(),
-        }
-    }
-
-    /// Get the "value" of these axes.
-    /// If a processor is set, it will compute and return the processed value.
-    /// Otherwise, pass the `input_value` through unchanged.
-    #[must_use]
-    #[inline]
-    pub fn input_value(&self, input_value: Vec2) -> Vec2 {
-        self.processors
-            .iter()
-            .fold(input_value, |value, processor| processor.process(value))
-    }
-}
-
-impl WithDualAxisProcessingPipelineExt for VirtualDPad {
-    #[inline]
-    fn reset_processing_pipeline(mut self) -> Self {
-        self.processors.clear();
-        self
-    }
-
-    #[inline]
-    fn replace_processing_pipeline(
-        mut self,
-        processors: impl IntoIterator<Item = DualAxisProcessor>,
-    ) -> Self {
-        self.processors = processors.into_iter().collect();
-        self
-    }
-
-    #[inline]
-    fn with_processor(mut self, processor: impl Into<DualAxisProcessor>) -> Self {
-        self.processors.push(processor.into());
-        self
-    }
-}
-
-/// A virtual Axis that you can get a value between -1 and 1 from.
-///
-/// Typically, you don't want to store a [`SingleAxis`] in this type,
-/// even though it can be stored as an [`InputKind`].
-///
-/// Instead, use it directly as [`InputKind::SingleAxis`]!
-#[derive(Debug, Clone, PartialEq, Eq, Hash, Serialize, Deserialize, Reflect)]
-pub struct VirtualAxis {
-    /// The input that represents the negative direction of this virtual axis
-    pub negative: InputKind,
-    /// The input that represents the positive direction of this virtual axis
-    pub positive: InputKind,
-    /// A processing pipeline that handles input values.
-    pub processors: Vec<AxisProcessor>,
-}
-
-impl VirtualAxis {
-    /// Helper function for generating a [`VirtualAxis`] from arbitrary keycodes, shorthand for
-    /// wrapping each key in [`InputKind::PhysicalKey`]
-    pub const fn from_keys(negative: KeyCode, positive: KeyCode) -> VirtualAxis {
-        VirtualAxis {
-            negative: InputKind::PhysicalKey(negative),
-            positive: InputKind::PhysicalKey(positive),
-            processors: Vec::new(),
-        }
-    }
-
-    /// Generates a [`VirtualAxis`] corresponding to the horizontal arrow keyboard keycodes
-    pub const fn horizontal_arrow_keys() -> VirtualAxis {
-        VirtualAxis::from_keys(KeyCode::ArrowLeft, KeyCode::ArrowRight)
-    }
-
-    /// Generates a [`VirtualAxis`] corresponding to the horizontal arrow keyboard keycodes
-    pub const fn vertical_arrow_keys() -> VirtualAxis {
-        VirtualAxis::from_keys(KeyCode::ArrowDown, KeyCode::ArrowUp)
-    }
-
-    /// Generates a [`VirtualAxis`] corresponding to the `AD` keyboard keycodes.
-    pub const fn ad() -> VirtualAxis {
-        VirtualAxis::from_keys(KeyCode::KeyA, KeyCode::KeyD)
-    }
-
-    /// Generates a [`VirtualAxis`] corresponding to the `WS` keyboard keycodes.
-    pub const fn ws() -> VirtualAxis {
-        VirtualAxis::from_keys(KeyCode::KeyS, KeyCode::KeyW)
-    }
-
-    #[allow(clippy::doc_markdown)]
-    /// Generates a [`VirtualAxis`] corresponding to the horizontal DPad buttons on a gamepad.
-    pub const fn horizontal_dpad() -> VirtualAxis {
-        VirtualAxis {
-            negative: InputKind::GamepadButton(GamepadButtonType::DPadLeft),
-            positive: InputKind::GamepadButton(GamepadButtonType::DPadRight),
-            processors: Vec::new(),
-        }
-    }
-
-    #[allow(clippy::doc_markdown)]
-    /// Generates a [`VirtualAxis`] corresponding to the vertical DPad buttons on a gamepad.
-    pub const fn vertical_dpad() -> VirtualAxis {
-        VirtualAxis {
-            negative: InputKind::GamepadButton(GamepadButtonType::DPadDown),
-            positive: InputKind::GamepadButton(GamepadButtonType::DPadUp),
-            processors: Vec::new(),
-        }
-    }
-
-    /// Generates a [`VirtualAxis`] corresponding to the horizontal gamepad face buttons.
-    pub const fn horizontal_gamepad_face_buttons() -> VirtualAxis {
-        VirtualAxis {
-            negative: InputKind::GamepadButton(GamepadButtonType::West),
-            positive: InputKind::GamepadButton(GamepadButtonType::East),
-            processors: Vec::new(),
-        }
-    }
-
-    /// Generates a [`VirtualAxis`] corresponding to the vertical gamepad face buttons.
-    pub const fn vertical_gamepad_face_buttons() -> VirtualAxis {
-        VirtualAxis {
-            negative: InputKind::GamepadButton(GamepadButtonType::South),
-            positive: InputKind::GamepadButton(GamepadButtonType::North),
-            processors: Vec::new(),
-        }
-    }
-
-    /// Get the "value" of the axis.
-    /// If a processor is set, it will compute and return the processed value.
-    /// Otherwise, pass the `input_value` through unchanged.
-    #[must_use]
-    #[inline]
-    pub fn input_value(&self, input_value: f32) -> f32 {
-        self.processors
-            .iter()
-            .fold(input_value, |value, processor| processor.process(value))
-    }
-}
-
-impl WithAxisProcessingPipelineExt for VirtualAxis {
-    #[inline]
-    fn reset_processing_pipeline(mut self) -> Self {
-        self.processors.clear();
-        self
-    }
-
-    #[inline]
-    fn replace_processing_pipeline(
-        mut self,
-        processors: impl IntoIterator<Item = AxisProcessor>,
-    ) -> Self {
-        self.processors = processors.into_iter().collect();
-        self
-    }
-
-    #[inline]
-    fn with_processor(mut self, processor: impl Into<AxisProcessor>) -> Self {
-        self.processors.push(processor.into());
-        self
-    }
-}
-
-/// The type of axis used by a [`UserInput`](crate::user_input::UserInput).
-///
-/// This is stored in either a [`SingleAxis`] or [`DualAxis`].
-#[derive(Debug, Clone, Copy, PartialEq, Eq, Hash, Serialize, Deserialize, Reflect)]
-pub enum AxisType {
-    /// Input associated with a gamepad, such as the triggers or one axis of an analog stick.
-    Gamepad(GamepadAxisType),
-    /// Input associated with a mouse wheel.
-    MouseWheel(MouseWheelAxisType),
-    /// Input associated with movement of the mouse
-    MouseMotion(MouseMotionAxisType),
-}
-
-/// The motion direction of the mouse wheel.
-///
-/// Stored in the [`AxisType`] enum.
-#[derive(Debug, Clone, Copy, PartialEq, Eq, Hash, Serialize, Deserialize, Reflect)]
-pub enum MouseWheelAxisType {
-    /// Horizontal movement.
-    ///
-    /// This is much less common than the `Y` variant, and is only supported on some devices.
-    X,
-    /// Vertical movement.
-    ///
-    /// This is the standard behavior for a mouse wheel, used to scroll up and down pages.
-    Y,
-}
-
-impl MouseWheelAxisType {
-    /// Returns the corresponding [`DualAxisType`].
-    pub fn axis(&self) -> DualAxisType {
-        match self {
-            Self::X => DualAxisType::X,
-            Self::Y => DualAxisType::Y,
-        }
-    }
-}
-
-/// The motion direction of the mouse.
-///
-/// Stored in the [`AxisType`] enum.
-#[derive(Debug, Clone, Copy, PartialEq, Eq, Hash, Serialize, Deserialize, Reflect)]
-pub enum MouseMotionAxisType {
-    /// Horizontal movement.
-    X,
-    /// Vertical movement.
-    Y,
-}
-
-impl MouseMotionAxisType {
-    /// Returns the corresponding [`DualAxisType`].
-    pub fn axis(&self) -> DualAxisType {
-        match self {
-            Self::X => DualAxisType::X,
-            Self::Y => DualAxisType::Y,
-        }
-    }
-}
-
-impl From<GamepadAxisType> for AxisType {
-    fn from(axis_type: GamepadAxisType) -> Self {
-        AxisType::Gamepad(axis_type)
-    }
-}
-
-impl From<MouseWheelAxisType> for AxisType {
-    fn from(axis_type: MouseWheelAxisType) -> Self {
-        AxisType::MouseWheel(axis_type)
-    }
-}
-
-impl From<MouseMotionAxisType> for AxisType {
-    fn from(axis_type: MouseMotionAxisType) -> Self {
-        AxisType::MouseMotion(axis_type)
-    }
-}
-
-impl TryFrom<AxisType> for GamepadAxisType {
-    type Error = AxisConversionError;
-
-    fn try_from(axis_type: AxisType) -> Result<Self, AxisConversionError> {
-        match axis_type {
-            AxisType::Gamepad(inner) => Ok(inner),
-            _ => Err(AxisConversionError),
-        }
-    }
-}
-
-impl TryFrom<AxisType> for MouseWheelAxisType {
-    type Error = AxisConversionError;
-
-    fn try_from(axis_type: AxisType) -> Result<Self, AxisConversionError> {
-        match axis_type {
-            AxisType::MouseWheel(inner) => Ok(inner),
-            _ => Err(AxisConversionError),
-        }
-    }
-}
-
-impl TryFrom<AxisType> for MouseMotionAxisType {
-    type Error = AxisConversionError;
-
-    fn try_from(axis_type: AxisType) -> Result<Self, AxisConversionError> {
-        match axis_type {
-            AxisType::MouseMotion(inner) => Ok(inner),
-            _ => Err(AxisConversionError),
-        }
-    }
-}
-
-/// An [`AxisType`] could not be converted into a more specialized variant
-#[derive(Clone, Copy, PartialEq, Eq, Debug)]
-pub struct AxisConversionError;
->>>>>>> e1b69161
 
 /// The directions for single-axis inputs.
 #[derive(Debug, Clone, Copy, PartialEq, Eq, Hash, Reflect, Serialize, Deserialize)]
@@ -760,113 +162,118 @@
     }
 }
 
-/// A combined input data from two axes (X and Y).
+/// A wrapped [`Vec2`] that represents the combination of two input axes.
 ///
-/// This struct stores the X and Y values as a [`Vec2`] in a device-agnostic way,
-/// meaning it works consistently regardless of the specific input device (gamepad, joystick, etc.).
-/// It assumes any calibration (deadzone correction, rescaling, drift correction, etc.)
-/// has already been applied at an earlier stage of processing.
+/// The neutral origin is always at 0, 0.
+/// When working with gamepad axes, both `x` and `y` values are bounded by [-1.0, 1.0].
+/// For other input axes (such as mousewheel data), this may not be true!
 ///
-/// The neutral origin of this input data is always at `(0, 0)`.
-/// When working with gamepad axes, both X and Y values are typically bounded by `[-1.0, 1.0]`.
-/// However, this range may not apply to other input types, such as mousewheel data which can have a wider range.
-#[derive(Default, Debug, Copy, Clone, PartialEq, Deserialize, Serialize, Reflect)]
-#[must_use]
-pub struct DualAxisData(Vec2);
-
+/// This struct should store the processed form of your raw inputs in a device-agnostic fashion.
+/// Any deadzone correction, rescaling or drift-correction should be done at an earlier level.
+#[derive(Debug, Copy, Clone, PartialEq, Default, Deserialize, Serialize, Reflect)]
+pub struct DualAxisData {
+    xy: Vec2,
+}
+
+// Constructors
 impl DualAxisData {
-    /// All zeros.
-    pub const ZERO: Self = Self(Vec2::ZERO);
-
-    /// Creates a [`DualAxisData`] with the given values.
-    pub const fn new(x: f32, y: f32) -> Self {
-        Self(Vec2::new(x, y))
-    }
-
-    /// Creates a [`DualAxisData`] directly from the given [`Vec2`].
-    pub const fn from_xy(xy: Vec2) -> Self {
-        Self(xy)
-    }
-
-    /// Combines the directional input from this [`DualAxisData`] with another.
+    /// Creates a new [`DualAxisData`] from the provided (x,y) coordinates
+    pub fn new(x: f32, y: f32) -> DualAxisData {
+        DualAxisData {
+            xy: Vec2::new(x, y),
+        }
+    }
+
+    /// Creates a new [`DualAxisData`] directly from a [`Vec2`]
+    pub fn from_xy(xy: Vec2) -> DualAxisData {
+        DualAxisData { xy }
+    }
+
+    /// Merge the state of this [`DualAxisData`] with another.
     ///
     /// This is useful if you have multiple sticks bound to the same game action,
     /// and you want to get their combined position.
     ///
     /// # Warning
     ///
-    /// This method performs vector addition on the X and Y components.
-    /// While the direction is preserved, the combined magnitude might exceed the expected
-    /// range for certain input devices (e.g., gamepads typically have a maximum magnitude of `1.0`).
-    ///
-    /// To ensure the combined input stays within the expected range,
-    /// consider using [`Self::clamp_length`] on the returned value.
-    pub fn merged_with(&self, other: Self) -> Self {
-        Self(self.0 + other.0)
-    }
-
-    /// The value along the X-axis, typically ranging from `-1.0` to `1.0`.
-    #[must_use]
-    #[inline]
-    pub const fn x(&self) -> f32 {
-        self.0.x
-    }
-
-    /// The value along the Y-axis, typically ranging from `-1.0` to `1.0`.
-    #[must_use]
-    #[inline]
-    pub const fn y(&self) -> f32 {
-        self.0.y
-    }
-
-    /// The values along each axis, each typically ranging from `-1.0` to `1.0`.
-    #[must_use]
-    #[inline]
-    pub const fn xy(&self) -> Vec2 {
-        self.0
-    }
-
-    /// The [`Direction2d`] that this axis is pointing towards, if not neutral.
+    /// This method can result in values with a greater maximum magnitude than expected!
+    /// Use [`DualAxisData::clamp_length`] to limit the resulting direction.
+    pub fn merged_with(&self, other: DualAxisData) -> DualAxisData {
+        DualAxisData::from_xy(self.xy() + other.xy())
+    }
+}
+
+// Methods
+impl DualAxisData {
+    /// The value along the x-axis, typically ranging from -1 to 1
+    #[must_use]
+    #[inline]
+    pub fn x(&self) -> f32 {
+        self.xy.x
+    }
+
+    /// The value along the y-axis, typically ranging from -1 to 1
+    #[must_use]
+    #[inline]
+    pub fn y(&self) -> f32 {
+        self.xy.y
+    }
+
+    /// The (x, y) values, each typically ranging from -1 to 1
+    #[must_use]
+    #[inline]
+    pub fn xy(&self) -> Vec2 {
+        self.xy
+    }
+
+    /// The [`Direction2d`] that this axis is pointing towards, if any
+    ///
+    /// If the axis is neutral (x,y) = (0,0), a (0, 0) `None` will be returned
     #[must_use]
     #[inline]
     pub fn direction(&self) -> Option<Direction2d> {
-        Direction2d::new(self.0).ok()
-    }
-
-    /// The [`Rotation`] (measured clockwise from midnight) that this axis is pointing towards, if not neutral.
+        Direction2d::new(self.xy).ok()
+    }
+
+    /// The [`Rotation`] (measured clockwise from midnight) that this axis is pointing towards, if any
+    ///
+    /// If the axis is neutral (x,y) = (0,0), this will be `None`
     #[must_use]
     #[inline]
     pub fn rotation(&self) -> Option<Rotation> {
-        Rotation::from_xy(self.0).ok()
-    }
-
-    /// Computes the magnitude of the value (distance from the origin), typically bounded by `[0, 1]`.
-    ///
-    /// If you only need to compare relative magnitudes, use [`Self::length_squared`] instead for faster computation.
+        Rotation::from_xy(self.xy).ok()
+    }
+
+    /// How far from the origin is this axis's position?
+    ///
+    /// Typically bounded by 0 and 1.
+    ///
+    /// If you only need to compare relative magnitudes, use `magnitude_squared` instead for faster computation.
     #[must_use]
     #[inline]
     pub fn length(&self) -> f32 {
-        self.0.length()
-    }
-
-    /// Computes the squared magnitude, typically bounded by `[0, 1]`.
-    ///
-    /// This is faster than [`Self::length`], as it avoids a square root, but will generally have less natural behavior.
+        self.xy.length()
+    }
+
+    /// The square of the axis' magnitude
+    ///
+    /// Typically bounded by 0 and 1.
+    ///
+    /// This is faster than `magnitude`, as it avoids a square root, but will generally have less natural behavior.
     #[must_use]
     #[inline]
     pub fn length_squared(&self) -> f32 {
-        self.0.length_squared()
-    }
-
-    /// Clamps the value to a maximum magnitude.
-    #[inline]
+        self.xy.length_squared()
+    }
+
+    /// Clamps the magnitude of the axis
     pub fn clamp_length(&mut self, max: f32) {
-        self.0 = self.0.clamp_length_max(max);
+        self.xy = self.xy.clamp_length_max(max);
     }
 }
 
 impl From<DualAxisData> for Vec2 {
     fn from(data: DualAxisData) -> Vec2 {
-        data.0
+        data.xy
     }
 }