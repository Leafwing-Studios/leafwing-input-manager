//! Tools for working with directional axis-like user inputs (gamesticks, D-Pads and emulated equvalents)

use crate::buttonlike::{MouseMotionDirection, MouseWheelDirection};
use crate::orientation::{Direction, Rotation};
use crate::user_input::InputKind;
use bevy::input::{
    gamepad::{GamepadAxisType, GamepadButtonType},
    keyboard::KeyCode,
};
use bevy::math::Vec2;
use bevy::utils::FloatOrd;
use serde::{Deserialize, Serialize};

/// A single directional axis with a configurable trigger zone.
///
/// These can be stored in a [`InputKind`] to create a virtual button.
///
/// # Warning
///
/// `positive_low` must be greater than or equal to `negative_low` for this type to be validly constructed.
#[derive(Debug, Clone, Copy, Serialize, Deserialize)]
pub struct SingleAxis {
    /// The axis that is being checked.
    pub axis_type: AxisType,
    /// Any axis value higher than this will trigger the input.
    pub positive_low: f32,
    /// Any axis value lower than this will trigger the input.
    pub negative_low: f32,
    /// The target value for this input, used for input mocking.
    ///
    /// WARNING: this field is ignored for the sake of [`Eq`] and [`Hash`](std::hash::Hash)
    pub value: Option<f32>,
}

impl SingleAxis {
    /// Creates a [`SingleAxis`] with both `positive_low` and `negative_low` set to `threshold`.
    #[must_use]
    pub fn symmetric(axis_type: impl Into<AxisType>, threshold: f32) -> SingleAxis {
        SingleAxis {
            axis_type: axis_type.into(),
            positive_low: threshold,
            negative_low: -threshold,
            value: None,
        }
    }

    /// Creates a [`SingleAxis`] with the specified `axis_type` and `value`.
    ///
    /// All thresholds are set to 0.0.
    /// Primarily useful for [input mocking](crate::MockInput).
    #[must_use]
    pub fn from_value(axis_type: impl Into<AxisType>, value: f32) -> SingleAxis {
        SingleAxis {
            axis_type: axis_type.into(),
            positive_low: 0.0,
            negative_low: 0.0,
            value: Some(value),
        }
    }

    /// Creates a [`SingleAxis`] corresponding to horizontal [`MouseWheel`](bevy::input::mouse::MouseWheel) movement
    #[must_use]
    pub const fn mouse_wheel_x() -> SingleAxis {
        SingleAxis {
            axis_type: AxisType::MouseWheel(MouseWheelAxisType::X),
            positive_low: 0.,
            negative_low: 0.,
            value: None,
        }
    }

    /// Creates a [`SingleAxis`] corresponding to vertical [`MouseWheel`](bevy::input::mouse::MouseWheel) movement
    #[must_use]
    pub const fn mouse_wheel_y() -> SingleAxis {
        SingleAxis {
            axis_type: AxisType::MouseWheel(MouseWheelAxisType::Y),
            positive_low: 0.,
            negative_low: 0.,
            value: None,
        }
    }

    /// Creates a [`SingleAxis`] corresponding to horizontal [`MouseMotion`](bevy::input::mouse::MouseMotion) movement
    #[must_use]
    pub const fn mouse_motion_x() -> SingleAxis {
        SingleAxis {
            axis_type: AxisType::MouseMotion(MouseMotionAxisType::X),
            positive_low: 0.,
            negative_low: 0.,
            value: None,
        }
    }

    /// Creates a [`SingleAxis`] corresponding to vertical [`MouseMotion`](bevy::input::mouse::MouseMotion) movement
    #[must_use]
    pub const fn mouse_motion_y() -> SingleAxis {
        SingleAxis {
            axis_type: AxisType::MouseMotion(MouseMotionAxisType::Y),
            positive_low: 0.,
            negative_low: 0.,
            value: None,
        }
    }

<<<<<<< HEAD
    /// Returns this [`SingleAxis`] with the deadzone set to the specified value
    #[must_use]
    pub fn with_deadzone(mut self, deadzone: f32) -> SingleAxis {
        self.positive_low = deadzone;
        self.negative_low = -deadzone;
        self
=======
    /// Creates a [`SingleAxis`] with the `axis_type` and `negative_low` set to `threshold`.
    ///
    /// Positive values will not trigger the input.
    pub fn negative_only(axis_type: impl Into<AxisType>, threshold: f32) -> SingleAxis {
        SingleAxis {
            axis_type: axis_type.into(),
            negative_low: threshold,
            positive_low: f32::MAX,
            value: None,
        }
    }

    /// Creates a [`SingleAxis`] with the `axis_type` and `positive_low` set to `threshold`.
    ///
    /// Negative values will not trigger the input.
    pub fn positive_only(axis_type: impl Into<AxisType>, threshold: f32) -> SingleAxis {
        SingleAxis {
            axis_type: axis_type.into(),
            negative_low: f32::MIN,
            positive_low: threshold,
            value: None,
        }
>>>>>>> 268d5578
    }
}

impl PartialEq for SingleAxis {
    fn eq(&self, other: &Self) -> bool {
        self.axis_type == other.axis_type
            && FloatOrd(self.positive_low) == FloatOrd(other.positive_low)
            && FloatOrd(self.negative_low) == FloatOrd(other.negative_low)
    }
}
impl Eq for SingleAxis {}
impl std::hash::Hash for SingleAxis {
    fn hash<H: std::hash::Hasher>(&self, state: &mut H) {
        self.axis_type.hash(state);
        FloatOrd(self.positive_low).hash(state);
        FloatOrd(self.negative_low).hash(state);
    }
}

/// Two directional axes combined as one input.
///
/// These can be stored in a [`VirtualDPad`], which is itself stored in an [`InputKind`] for consumption.
///
/// This input will generate [`AxisPair`] can be read with
/// [`ActionState::action_axis_pair()`][crate::ActionState::action_axis_pair()].
///
/// # Warning
///
/// `positive_low` must be greater than or equal to `negative_low` for both `x` and `y` for this type to be validly constructed.
#[derive(Debug, Clone, Copy, Serialize, Deserialize, PartialEq, Eq, Hash)]
pub struct DualAxis {
    /// The axis representing horizontal movement.
    pub x: SingleAxis,
    /// The axis representing vertical movement.
    pub y: SingleAxis,
}

impl DualAxis {
    /// The default size of the deadzone used by constructor methods.
    ///
    /// This cannot be changed, but the struct can be easily manually constructed.
    pub const DEFAULT_DEADZONE: f32 = 0.1;

    /// Creates a [`DualAxis`] with both `positive_low` and `negative_low` in both axes set to `threshold`.
    #[must_use]
    pub fn symmetric(
        x_axis_type: impl Into<AxisType>,
        y_axis_type: impl Into<AxisType>,
        threshold: f32,
    ) -> DualAxis {
        DualAxis {
            x: SingleAxis::symmetric(x_axis_type, threshold),
            y: SingleAxis::symmetric(y_axis_type, threshold),
        }
    }

    /// Creates a [`SingleAxis`] with the specified `axis_type` and `value`.
    ///
    /// All thresholds are set to 0.0.
    /// Primarily useful for [input mocking](crate::MockInput).
    #[must_use]
    pub fn from_value(
        x_axis_type: impl Into<AxisType>,
        y_axis_type: impl Into<AxisType>,
        x_value: f32,
        y_value: f32,
    ) -> DualAxis {
        DualAxis {
            x: SingleAxis::from_value(x_axis_type, x_value),
            y: SingleAxis::from_value(y_axis_type, y_value),
        }
    }

    /// Creates a [`DualAxis`] for the left analogue stick of the gamepad.
    #[must_use]
    pub fn left_stick() -> DualAxis {
        DualAxis::symmetric(
            GamepadAxisType::LeftStickX,
            GamepadAxisType::LeftStickY,
            Self::DEFAULT_DEADZONE,
        )
    }

    /// Creates a [`DualAxis`] for the right analogue stick of the gamepad.
    #[must_use]
    pub fn right_stick() -> DualAxis {
        DualAxis::symmetric(
            GamepadAxisType::RightStickX,
<<<<<<< HEAD
            GamepadAxisType::RightStickY,
=======
            GamepadAxisType::LeftStickY,
>>>>>>> 268d5578
            Self::DEFAULT_DEADZONE,
        )
    }

    /// Creates a [`DualAxis`] corresponding to horizontal and vertical [`MouseWheel`](bevy::input::mouse::MouseWheel) movement
    pub const fn mouse_wheel() -> DualAxis {
        DualAxis {
            x: SingleAxis::mouse_wheel_x(),
            y: SingleAxis::mouse_wheel_y(),
        }
    }

    /// Creates a [`DualAxis`] corresponding to horizontal and vertical [`MouseMotion`](bevy::input::mouse::MouseMotion) movement
    pub const fn mouse_motion() -> DualAxis {
        DualAxis {
            x: SingleAxis::mouse_motion_x(),
            y: SingleAxis::mouse_motion_y(),
        }
    }
<<<<<<< HEAD

    /// Returns this [`DualAxis`] with the deadzone set to the specified value
    #[must_use]
    pub fn with_deadzone(mut self, deadzone: f32) -> DualAxis {
        self.x = self.x.with_deadzone(deadzone);
        self.y = self.y.with_deadzone(deadzone);
        self
    }
=======
>>>>>>> 268d5578
}

#[allow(clippy::doc_markdown)] // False alarm because it thinks DPad is an un-quoted item
/// A virtual DPad that you can get an [`AxisPair`] from
///
/// Typically, you don't want to store a [`DualAxis`] in this type,
/// even though it can be stored as an [`InputKind`].
///
/// Instead, use it directly as [`InputKind::DualAxis`]!
#[derive(Debug, Clone, PartialEq, Eq, Hash, Serialize, Deserialize)]
pub struct VirtualDPad {
    /// The input that represents the up direction in this virtual DPad
    pub up: InputKind,
    /// The input that represents the down direction in this virtual DPad
    pub down: InputKind,
    /// The input that represents the left direction in this virtual DPad
    pub left: InputKind,
    /// The input that represents the right direction in this virtual DPad
    pub right: InputKind,
}

impl VirtualDPad {
    /// Generates a [`VirtualDPad`] corresponding to the arrow keyboard keycodes
    pub fn arrow_keys() -> VirtualDPad {
        VirtualDPad {
            up: InputKind::Keyboard(KeyCode::Up),
            down: InputKind::Keyboard(KeyCode::Down),
            left: InputKind::Keyboard(KeyCode::Left),
            right: InputKind::Keyboard(KeyCode::Right),
        }
    }

    /// Generates a [`VirtualDPad`] corresponding to the `WASD` keyboard keycodes
    pub fn wasd() -> VirtualDPad {
        VirtualDPad {
            up: InputKind::Keyboard(KeyCode::W),
            down: InputKind::Keyboard(KeyCode::S),
            left: InputKind::Keyboard(KeyCode::A),
            right: InputKind::Keyboard(KeyCode::D),
        }
    }

    #[allow(clippy::doc_markdown)] // False alarm because it thinks DPad is an un-quoted item
    /// Generates a [`VirtualDPad`] corresponding to the DPad on a gamepad
    pub fn dpad() -> VirtualDPad {
        VirtualDPad {
            up: InputKind::GamepadButton(GamepadButtonType::DPadUp),
            down: InputKind::GamepadButton(GamepadButtonType::DPadDown),
            left: InputKind::GamepadButton(GamepadButtonType::DPadLeft),
            right: InputKind::GamepadButton(GamepadButtonType::DPadRight),
        }
    }

    /// Generates a [`VirtualDPad`] corresponding to the face buttons on a gamepad
    ///
    /// North corresponds to up, west corresponds to left, east corresponds to right, south corresponds to down
    pub fn gamepad_face_buttons() -> VirtualDPad {
        VirtualDPad {
            up: InputKind::GamepadButton(GamepadButtonType::North),
            down: InputKind::GamepadButton(GamepadButtonType::South),
            left: InputKind::GamepadButton(GamepadButtonType::West),
            right: InputKind::GamepadButton(GamepadButtonType::East),
        }
    }

    /// Generates a [`VirtualDPad`] corresponding to discretized mousewheel movements
    pub fn mouse_wheel() -> VirtualDPad {
        VirtualDPad {
            up: InputKind::MouseWheel(MouseWheelDirection::Up),
            down: InputKind::MouseWheel(MouseWheelDirection::Down),
            left: InputKind::MouseWheel(MouseWheelDirection::Left),
            right: InputKind::MouseWheel(MouseWheelDirection::Right),
        }
    }

    /// Generates a [`VirtualDPad`] corresponding to discretized mouse motions
    pub fn mouse_motion() -> VirtualDPad {
        VirtualDPad {
            up: InputKind::MouseMotion(MouseMotionDirection::Up),
            down: InputKind::MouseMotion(MouseMotionDirection::Down),
            left: InputKind::MouseMotion(MouseMotionDirection::Left),
            right: InputKind::MouseMotion(MouseMotionDirection::Right),
        }
    }
}

/// The type of axis used by a [`UserInput`](crate::user_input::UserInput).
///
/// This is stored in either a [`SingleAxis`] or [`DualAxis`].
#[derive(Debug, Clone, Copy, PartialEq, Eq, Hash, Serialize, Deserialize)]
pub enum AxisType {
    /// Input associated with a gamepad, such as the triggers or one axis of an analog stick.
    Gamepad(GamepadAxisType),
    /// Input associated with a mouse wheel.
    MouseWheel(MouseWheelAxisType),
    /// Input associated with movement of the mouse
    MouseMotion(MouseMotionAxisType),
}

/// The direction of motion of the mouse wheel.
///
/// Stored in the [`AxisType`] enum.
#[derive(Debug, Clone, Copy, PartialEq, Eq, Hash, Serialize, Deserialize)]
pub enum MouseWheelAxisType {
    /// Horizontal movement.
    ///
    /// This is much less common than the `Y` variant, and is only supported on some devices.
    X,
    /// Vertical movement.
    ///
    /// This is the standard behavior for a mouse wheel, used to scroll up and down pages.
    Y,
}

/// The direction of motion of the mouse.
///
/// Stored in the [`AxisType`] enum.
#[derive(Debug, Clone, Copy, PartialEq, Eq, Hash, Serialize, Deserialize)]
pub enum MouseMotionAxisType {
    /// Horizontal movement.
    X,
    /// Vertical movement.
    Y,
}

impl From<GamepadAxisType> for AxisType {
    fn from(axis_type: GamepadAxisType) -> Self {
        AxisType::Gamepad(axis_type)
    }
}

impl From<MouseWheelAxisType> for AxisType {
    fn from(axis_type: MouseWheelAxisType) -> Self {
        AxisType::MouseWheel(axis_type)
    }
}

impl From<MouseMotionAxisType> for AxisType {
    fn from(axis_type: MouseMotionAxisType) -> Self {
        AxisType::MouseMotion(axis_type)
    }
}

impl TryFrom<AxisType> for GamepadAxisType {
    type Error = AxisConversionError;

    fn try_from(axis_type: AxisType) -> Result<Self, AxisConversionError> {
        match axis_type {
            AxisType::Gamepad(inner) => Ok(inner),
            _ => Err(AxisConversionError),
        }
    }
}

impl TryFrom<AxisType> for MouseWheelAxisType {
    type Error = AxisConversionError;

    fn try_from(axis_type: AxisType) -> Result<Self, AxisConversionError> {
        match axis_type {
            AxisType::MouseWheel(inner) => Ok(inner),
            _ => Err(AxisConversionError),
        }
    }
}

impl TryFrom<AxisType> for MouseMotionAxisType {
    type Error = AxisConversionError;

    fn try_from(axis_type: AxisType) -> Result<Self, AxisConversionError> {
        match axis_type {
            AxisType::MouseMotion(inner) => Ok(inner),
            _ => Err(AxisConversionError),
        }
    }
}

/// An [`AxisType`] could not be converted into a more specialized variant
#[derive(Clone, Copy, PartialEq, Eq, Debug)]
pub struct AxisConversionError;

/// A wrapped [`Vec2`] that represents the combaination of two input axes.
///
/// The neutral origin is always at 0, 0.
/// When working with gamepad axes, both `x` and `y` values are bounded by [-1.0, 1.0].
/// For other input axes (such as mousewheel data), this may not be true!
///
/// This struct should store the processed form of your raw inputs in a device-agnostic fashion.
/// Any deadzone correction, rescaling or drift-correction should be done at an earlier level.
#[derive(Debug, Copy, Clone, PartialEq, Default, Deserialize, Serialize)]
pub struct DualAxisData {
    xy: Vec2,
}

// Constructors
impl DualAxisData {
    /// Creates a new [`AxisPair`] from the provided (x,y) coordinates
    pub fn new(x: f32, y: f32) -> DualAxisData {
        DualAxisData {
            xy: Vec2::new(x, y),
        }
    }

    /// Creates a new [`AxisPair`] directly from a [`Vec2`]
    pub fn from_xy(xy: Vec2) -> DualAxisData {
        DualAxisData { xy }
    }

    /// Merge the state of this [`AxisPair`] with another.
    ///
    /// This is useful if you have multiple sticks bound to the same game action,
    /// and you want to get their combined position.
    ///
    /// # Warning
    ///
    /// This method can result in values with a greater maximum magnitude than expected!
    /// Use [`AxisPair::clamp_length`] to limit the resulting direction.
    pub fn merged_with(&self, other: DualAxisData) -> DualAxisData {
        DualAxisData::from_xy(self.xy() + other.xy())
    }
}

// Methods
impl DualAxisData {
    /// The value along the x-axis, typically ranging from -1 to 1
    #[must_use]
    #[inline]
    pub fn x(&self) -> f32 {
        self.xy.x
    }

    /// The value along the y-axis, typically ranging from -1 to 1
    #[must_use]
    #[inline]
    pub fn y(&self) -> f32 {
        self.xy.y
    }

    /// The (x, y) values, each typically ranging from -1 to 1
    #[must_use]
    #[inline]
    pub fn xy(&self) -> Vec2 {
        self.xy
    }

    /// The [`Direction`] that this axis is pointing towards, if any
    ///
    /// If the axis is neutral (x,y) = (0,0), a (0, 0) `None` will be returned
    #[must_use]
    #[inline]
    pub fn direction(&self) -> Option<Direction> {
        // TODO: replace this quick-n-dirty hack once Direction::new no longer panics
        if self.xy.length() > 0.00001 {
            return Some(Direction::new(self.xy));
        }
        None
    }

    /// The [`Rotation`] (measured clockwise from midnight) that this axis is pointing towards, if any
    ///
    /// If the axis is neutral (x,y) = (0,0), this will be `None`
    #[must_use]
    #[inline]
    pub fn rotation(&self) -> Option<Rotation> {
        match Rotation::from_xy(self.xy) {
            Ok(rotation) => Some(rotation),
            Err(_) => None,
        }
    }

    /// How far from the origin is this axis's position?
    ///
    /// Typically bounded by 0 and 1.
    ///
    /// If you only need to compare relative magnitudes, use `magnitude_squared` instead for faster computation.
    #[must_use]
    #[inline]
    pub fn length(&self) -> f32 {
        self.xy.length()
    }

    /// The square of the axis' magnitude
    ///
    /// Typically bounded by 0 and 1.
    ///
    /// This is faster than `magnitude`, as it avoids a square root, but will generally have less natural behavior.
    #[must_use]
    #[inline]
    pub fn length_squared(&self) -> f32 {
        self.xy.length_squared()
    }

    /// Clamps the magnitude of the axis
    pub fn clamp_length(&mut self, max: f32) {
        self.xy = self.xy.clamp_length_max(max);
    }
}

impl From<DualAxisData> for Vec2 {
    fn from(data: DualAxisData) -> Vec2 {
        data.xy
    }
}<|MERGE_RESOLUTION|>--- conflicted
+++ resolved
@@ -102,14 +102,14 @@
         }
     }
 
-<<<<<<< HEAD
     /// Returns this [`SingleAxis`] with the deadzone set to the specified value
     #[must_use]
     pub fn with_deadzone(mut self, deadzone: f32) -> SingleAxis {
         self.positive_low = deadzone;
         self.negative_low = -deadzone;
         self
-=======
+    }
+
     /// Creates a [`SingleAxis`] with the `axis_type` and `negative_low` set to `threshold`.
     ///
     /// Positive values will not trigger the input.
@@ -132,7 +132,6 @@
             positive_low: threshold,
             value: None,
         }
->>>>>>> 268d5578
     }
 }
 
@@ -221,11 +220,7 @@
     pub fn right_stick() -> DualAxis {
         DualAxis::symmetric(
             GamepadAxisType::RightStickX,
-<<<<<<< HEAD
             GamepadAxisType::RightStickY,
-=======
-            GamepadAxisType::LeftStickY,
->>>>>>> 268d5578
             Self::DEFAULT_DEADZONE,
         )
     }
@@ -245,7 +240,6 @@
             y: SingleAxis::mouse_motion_y(),
         }
     }
-<<<<<<< HEAD
 
     /// Returns this [`DualAxis`] with the deadzone set to the specified value
     #[must_use]
@@ -254,8 +248,6 @@
         self.y = self.y.with_deadzone(deadzone);
         self
     }
-=======
->>>>>>> 268d5578
 }
 
 #[allow(clippy::doc_markdown)] // False alarm because it thinks DPad is an un-quoted item
