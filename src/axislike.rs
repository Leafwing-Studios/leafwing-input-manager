--- conflicted
+++ resolved
@@ -1,569 +1,9 @@
 //! Tools for working with directional axis-like user inputs (gamesticks, D-Pads and emulated equivalents)
 use crate::orientation::{Direction, Rotation};
 use bevy::math::Vec2;
-<<<<<<< HEAD
-use bevy::reflect::{FromReflect, Reflect};
+use bevy::reflect::Reflect;
 use serde::{Deserialize, Serialize};
 
-=======
-use bevy::reflect::Reflect;
-use bevy::utils::FloatOrd;
-use serde::{Deserialize, Serialize};
-
-/// A single directional axis with a configurable trigger zone.
-///
-/// These can be stored in a [`InputKind`] to create a virtual button.
-///
-/// # Warning
-///
-/// `positive_low` must be greater than or equal to `negative_low` for this type to be validly constructed.
-#[derive(Debug, Clone, Copy, Serialize, Deserialize)]
-pub struct SingleAxis {
-    /// The axis that is being checked.
-    pub axis_type: AxisType,
-    /// Any axis value higher than this will trigger the input.
-    pub positive_low: f32,
-    /// Any axis value lower than this will trigger the input.
-    pub negative_low: f32,
-    /// Whether to invert output values from this axis.
-    pub inverted: bool,
-    /// The target value for this input, used for input mocking.
-    ///
-    /// WARNING: this field is ignored for the sake of [`Eq`] and [`Hash`](std::hash::Hash)
-    pub value: Option<f32>,
-}
-
-impl SingleAxis {
-    /// Creates a [`SingleAxis`] with both `positive_low` and `negative_low` set to `threshold`.
-    #[must_use]
-    pub fn symmetric(axis_type: impl Into<AxisType>, threshold: f32) -> SingleAxis {
-        SingleAxis {
-            axis_type: axis_type.into(),
-            positive_low: threshold,
-            negative_low: -threshold,
-            inverted: false,
-            value: None,
-        }
-    }
-
-    /// Creates a [`SingleAxis`] with the specified `axis_type` and `value`.
-    ///
-    /// All thresholds are set to 0.0.
-    /// Primarily useful for [input mocking](crate::input_mocking).
-    #[must_use]
-    pub fn from_value(axis_type: impl Into<AxisType>, value: f32) -> SingleAxis {
-        SingleAxis {
-            axis_type: axis_type.into(),
-            positive_low: 0.0,
-            negative_low: 0.0,
-            inverted: false,
-            value: Some(value),
-        }
-    }
-
-    /// Creates a [`SingleAxis`] corresponding to horizontal [`MouseWheel`](bevy::input::mouse::MouseWheel) movement
-    #[must_use]
-    pub const fn mouse_wheel_x() -> SingleAxis {
-        SingleAxis {
-            axis_type: AxisType::MouseWheel(MouseWheelAxisType::X),
-            positive_low: 0.,
-            negative_low: 0.,
-            inverted: false,
-            value: None,
-        }
-    }
-
-    /// Creates a [`SingleAxis`] corresponding to vertical [`MouseWheel`](bevy::input::mouse::MouseWheel) movement
-    #[must_use]
-    pub const fn mouse_wheel_y() -> SingleAxis {
-        SingleAxis {
-            axis_type: AxisType::MouseWheel(MouseWheelAxisType::Y),
-            positive_low: 0.,
-            negative_low: 0.,
-            inverted: false,
-            value: None,
-        }
-    }
-
-    /// Creates a [`SingleAxis`] corresponding to horizontal [`MouseMotion`](bevy::input::mouse::MouseMotion) movement
-    #[must_use]
-    pub const fn mouse_motion_x() -> SingleAxis {
-        SingleAxis {
-            axis_type: AxisType::MouseMotion(MouseMotionAxisType::X),
-            positive_low: 0.,
-            negative_low: 0.,
-            inverted: false,
-            value: None,
-        }
-    }
-
-    /// Creates a [`SingleAxis`] corresponding to vertical [`MouseMotion`](bevy::input::mouse::MouseMotion) movement
-    #[must_use]
-    pub const fn mouse_motion_y() -> SingleAxis {
-        SingleAxis {
-            axis_type: AxisType::MouseMotion(MouseMotionAxisType::Y),
-            positive_low: 0.,
-            negative_low: 0.,
-            inverted: false,
-            value: None,
-        }
-    }
-
-    /// Creates a [`SingleAxis`] with the `axis_type` and `negative_low` set to `threshold`.
-    ///
-    /// Positive values will not trigger the input.
-    pub fn negative_only(axis_type: impl Into<AxisType>, threshold: f32) -> SingleAxis {
-        SingleAxis {
-            axis_type: axis_type.into(),
-            negative_low: threshold,
-            positive_low: f32::MAX,
-            inverted: false,
-            value: None,
-        }
-    }
-
-    /// Creates a [`SingleAxis`] with the `axis_type` and `positive_low` set to `threshold`.
-    ///
-    /// Negative values will not trigger the input.
-    pub fn positive_only(axis_type: impl Into<AxisType>, threshold: f32) -> SingleAxis {
-        SingleAxis {
-            axis_type: axis_type.into(),
-            negative_low: f32::MIN,
-            positive_low: threshold,
-            inverted: false,
-            value: None,
-        }
-    }
-
-    /// Returns this [`SingleAxis`] with the deadzone set to the specified value
-    #[must_use]
-    pub fn with_deadzone(mut self, deadzone: f32) -> SingleAxis {
-        self.negative_low = -deadzone;
-        self.positive_low = deadzone;
-        self
-    }
-
-    /// Returns this [`SingleAxis`] inverted.
-    #[must_use]
-    pub fn inverted(mut self) -> Self {
-        self.inverted = !self.inverted;
-        self
-    }
-}
-
-impl PartialEq for SingleAxis {
-    fn eq(&self, other: &Self) -> bool {
-        self.axis_type == other.axis_type
-            && FloatOrd(self.positive_low) == FloatOrd(other.positive_low)
-            && FloatOrd(self.negative_low) == FloatOrd(other.negative_low)
-    }
-}
-impl Eq for SingleAxis {}
-impl std::hash::Hash for SingleAxis {
-    fn hash<H: std::hash::Hasher>(&self, state: &mut H) {
-        self.axis_type.hash(state);
-        FloatOrd(self.positive_low).hash(state);
-        FloatOrd(self.negative_low).hash(state);
-    }
-}
-
-/// Two directional axes combined as one input.
-///
-/// These can be stored in a [`VirtualDPad`], which is itself stored in an [`InputKind`] for consumption.
-///
-/// This input will generate a [`DualAxis`] which can be read with
-/// [`ActionState::axis_pair`][crate::action_state::ActionState::axis_pair].
-///
-/// # Warning
-///
-/// `positive_low` must be greater than or equal to `negative_low` for both `x` and `y` for this type to be validly constructed.
-#[derive(Debug, Clone, Copy, Serialize, Deserialize, PartialEq, Eq, Hash)]
-pub struct DualAxis {
-    /// The axis representing horizontal movement.
-    pub x: SingleAxis,
-    /// The axis representing vertical movement.
-    pub y: SingleAxis,
-}
-
-impl DualAxis {
-    /// The default size of the deadzone used by constructor methods.
-    ///
-    /// This cannot be changed, but the struct can be easily manually constructed.
-    pub const DEFAULT_DEADZONE: f32 = 0.1;
-
-    /// Creates a [`DualAxis`] with both `positive_low` and `negative_low` in both axes set to `threshold`.
-    #[must_use]
-    pub fn symmetric(
-        x_axis_type: impl Into<AxisType>,
-        y_axis_type: impl Into<AxisType>,
-        threshold: f32,
-    ) -> DualAxis {
-        DualAxis {
-            x: SingleAxis::symmetric(x_axis_type, threshold),
-            y: SingleAxis::symmetric(y_axis_type, threshold),
-        }
-    }
-
-    /// Creates a [`SingleAxis`] with the specified `axis_type` and `value`.
-    ///
-    /// All thresholds are set to 0.0.
-    /// Primarily useful for [input mocking](crate::input_mocking).
-    #[must_use]
-    pub fn from_value(
-        x_axis_type: impl Into<AxisType>,
-        y_axis_type: impl Into<AxisType>,
-        x_value: f32,
-        y_value: f32,
-    ) -> DualAxis {
-        DualAxis {
-            x: SingleAxis::from_value(x_axis_type, x_value),
-            y: SingleAxis::from_value(y_axis_type, y_value),
-        }
-    }
-
-    /// Creates a [`DualAxis`] for the left analogue stick of the gamepad.
-    #[must_use]
-    pub fn left_stick() -> DualAxis {
-        DualAxis::symmetric(
-            GamepadAxisType::LeftStickX,
-            GamepadAxisType::LeftStickY,
-            Self::DEFAULT_DEADZONE,
-        )
-    }
-
-    /// Creates a [`DualAxis`] for the right analogue stick of the gamepad.
-    #[must_use]
-    pub fn right_stick() -> DualAxis {
-        DualAxis::symmetric(
-            GamepadAxisType::RightStickX,
-            GamepadAxisType::RightStickY,
-            Self::DEFAULT_DEADZONE,
-        )
-    }
-
-    /// Creates a [`DualAxis`] corresponding to horizontal and vertical [`MouseWheel`](bevy::input::mouse::MouseWheel) movement
-    pub const fn mouse_wheel() -> DualAxis {
-        DualAxis {
-            x: SingleAxis::mouse_wheel_x(),
-            y: SingleAxis::mouse_wheel_y(),
-        }
-    }
-
-    /// Creates a [`DualAxis`] corresponding to horizontal and vertical [`MouseMotion`](bevy::input::mouse::MouseMotion) movement
-    pub const fn mouse_motion() -> DualAxis {
-        DualAxis {
-            x: SingleAxis::mouse_motion_x(),
-            y: SingleAxis::mouse_motion_y(),
-        }
-    }
-
-    /// Returns this [`DualAxis`] with the deadzone set to the specified value
-    #[must_use]
-    pub fn with_deadzone(mut self, deadzone: f32) -> DualAxis {
-        self.x = self.x.with_deadzone(deadzone);
-        self.y = self.y.with_deadzone(deadzone);
-        self
-    }
-
-    /// Returns this [`DualAxis`] with an inverted X-axis.
-    #[must_use]
-    pub fn inverted_x(mut self) -> DualAxis {
-        self.x = self.x.inverted();
-        self
-    }
-
-    /// Returns this [`DualAxis`] with an inverted Y-axis.
-    #[must_use]
-    pub fn inverted_y(mut self) -> DualAxis {
-        self.y = self.y.inverted();
-        self
-    }
-
-    /// Returns this [`DualAxis`] with both axes inverted.
-    #[must_use]
-    pub fn inverted(mut self) -> DualAxis {
-        self.x = self.x.inverted();
-        self.y = self.y.inverted();
-        self
-    }
-}
-
-#[allow(clippy::doc_markdown)] // False alarm because it thinks DPad is an un-quoted item
-/// A virtual DPad that you can get an [`DualAxis`] from.
-///
-/// Typically, you don't want to store a [`DualAxis`] in this type,
-/// even though it can be stored as an [`InputKind`].
-///
-/// Instead, use it directly as [`InputKind::DualAxis`]!
-#[derive(Debug, Clone, PartialEq, Eq, Hash, Serialize, Deserialize)]
-pub struct VirtualDPad {
-    /// The input that represents the up direction in this virtual DPad
-    pub up: InputKind,
-    /// The input that represents the down direction in this virtual DPad
-    pub down: InputKind,
-    /// The input that represents the left direction in this virtual DPad
-    pub left: InputKind,
-    /// The input that represents the right direction in this virtual DPad
-    pub right: InputKind,
-}
-
-impl VirtualDPad {
-    /// Generates a [`VirtualDPad`] corresponding to the arrow keyboard keycodes
-    pub fn arrow_keys() -> VirtualDPad {
-        VirtualDPad {
-            up: InputKind::Keyboard(KeyCode::Up),
-            down: InputKind::Keyboard(KeyCode::Down),
-            left: InputKind::Keyboard(KeyCode::Left),
-            right: InputKind::Keyboard(KeyCode::Right),
-        }
-    }
-
-    /// Generates a [`VirtualDPad`] corresponding to the `WASD` keys on the standard US QWERTY layout.
-    ///
-    /// Note that on other keyboard layouts, different keys need to be pressed.
-    /// The _location_ of the keys is the same on all keyboard layouts.
-    /// This ensures that the classic triangular shape is retained on all layouts,
-    /// which enables comfortable movement controls.
-    pub fn wasd() -> VirtualDPad {
-        VirtualDPad {
-            up: InputKind::KeyLocation(QwertyScanCode::W.into()),
-            down: InputKind::KeyLocation(QwertyScanCode::S.into()),
-            left: InputKind::KeyLocation(QwertyScanCode::A.into()),
-            right: InputKind::KeyLocation(QwertyScanCode::D.into()),
-        }
-    }
-
-    #[allow(clippy::doc_markdown)] // False alarm because it thinks DPad is an un-quoted item
-    /// Generates a [`VirtualDPad`] corresponding to the DPad on a gamepad
-    pub fn dpad() -> VirtualDPad {
-        VirtualDPad {
-            up: InputKind::GamepadButton(GamepadButtonType::DPadUp),
-            down: InputKind::GamepadButton(GamepadButtonType::DPadDown),
-            left: InputKind::GamepadButton(GamepadButtonType::DPadLeft),
-            right: InputKind::GamepadButton(GamepadButtonType::DPadRight),
-        }
-    }
-
-    /// Generates a [`VirtualDPad`] corresponding to the face buttons on a gamepad
-    ///
-    /// North corresponds to up, west corresponds to left, east corresponds to right, south corresponds to down
-    pub fn gamepad_face_buttons() -> VirtualDPad {
-        VirtualDPad {
-            up: InputKind::GamepadButton(GamepadButtonType::North),
-            down: InputKind::GamepadButton(GamepadButtonType::South),
-            left: InputKind::GamepadButton(GamepadButtonType::West),
-            right: InputKind::GamepadButton(GamepadButtonType::East),
-        }
-    }
-
-    /// Generates a [`VirtualDPad`] corresponding to discretized mousewheel movements
-    pub fn mouse_wheel() -> VirtualDPad {
-        VirtualDPad {
-            up: InputKind::MouseWheel(MouseWheelDirection::Up),
-            down: InputKind::MouseWheel(MouseWheelDirection::Down),
-            left: InputKind::MouseWheel(MouseWheelDirection::Left),
-            right: InputKind::MouseWheel(MouseWheelDirection::Right),
-        }
-    }
-
-    /// Generates a [`VirtualDPad`] corresponding to discretized mouse motions
-    pub fn mouse_motion() -> VirtualDPad {
-        VirtualDPad {
-            up: InputKind::MouseMotion(MouseMotionDirection::Up),
-            down: InputKind::MouseMotion(MouseMotionDirection::Down),
-            left: InputKind::MouseMotion(MouseMotionDirection::Left),
-            right: InputKind::MouseMotion(MouseMotionDirection::Right),
-        }
-    }
-
-    /// Returns this [`VirtualDPad`] but with `up` and `down` swapped.
-    pub fn inverted_y(mut self) -> Self {
-        std::mem::swap(&mut self.up, &mut self.down);
-        self
-    }
-
-    /// Returns this [`VirtualDPad`] but with `left` and `right` swapped.
-    pub fn inverted_x(mut self) -> Self {
-        std::mem::swap(&mut self.left, &mut self.right);
-        self
-    }
-
-    /// Returns this [`VirtualDPad`] but with inverted inputs.
-    pub fn inverted(mut self) -> Self {
-        std::mem::swap(&mut self.up, &mut self.down);
-        std::mem::swap(&mut self.left, &mut self.right);
-        self
-    }
-}
-
-/// A virtual Axis that you can get a value between -1 and 1 from.
-///
-/// Typically, you don't want to store a [`SingleAxis`] in this type,
-/// even though it can be stored as an [`InputKind`].
-///
-/// Instead, use it directly as [`InputKind::SingleAxis`]!
-#[derive(Debug, Clone, PartialEq, Eq, Hash, Serialize, Deserialize)]
-pub struct VirtualAxis {
-    /// The input that represents the negative direction of this virtual axis
-    pub negative: InputKind,
-    /// The input that represents the positive direction of this virtual axis
-    pub positive: InputKind,
-}
-
-impl VirtualAxis {
-    /// Generates a [`VirtualAxis`] corresponding to the horizontal arrow keyboard keycodes
-    pub fn horizontal_arrow_keys() -> VirtualAxis {
-        VirtualAxis {
-            negative: InputKind::Keyboard(KeyCode::Left),
-            positive: InputKind::Keyboard(KeyCode::Right),
-        }
-    }
-
-    /// Generates a [`VirtualAxis`] corresponding to the horizontal arrow keyboard keycodes
-    pub fn vertical_arrow_keys() -> VirtualAxis {
-        VirtualAxis {
-            negative: InputKind::Keyboard(KeyCode::Down),
-            positive: InputKind::Keyboard(KeyCode::Up),
-        }
-    }
-
-    /// Generates a [`VirtualAxis`] corresponding to the `AD` keyboard keycodes.
-    pub fn ad() -> VirtualAxis {
-        VirtualAxis {
-            negative: InputKind::Keyboard(KeyCode::A),
-            positive: InputKind::Keyboard(KeyCode::D),
-        }
-    }
-
-    /// Generates a [`VirtualAxis`] corresponding to the `WS` keyboard keycodes.
-    pub fn ws() -> VirtualAxis {
-        VirtualAxis {
-            negative: InputKind::Keyboard(KeyCode::S),
-            positive: InputKind::Keyboard(KeyCode::W),
-        }
-    }
-
-    #[allow(clippy::doc_markdown)]
-    /// Generates a [`VirtualAxis`] corresponding to the horizontal DPad buttons on a gamepad.
-    pub fn horizontal_dpad() -> VirtualAxis {
-        VirtualAxis {
-            negative: InputKind::GamepadButton(GamepadButtonType::DPadLeft),
-            positive: InputKind::GamepadButton(GamepadButtonType::DPadRight),
-        }
-    }
-
-    #[allow(clippy::doc_markdown)]
-    /// Generates a [`VirtualAxis`] corresponding to the vertical DPad buttons on a gamepad.
-    pub fn vertical_dpad() -> VirtualAxis {
-        VirtualAxis {
-            negative: InputKind::GamepadButton(GamepadButtonType::DPadDown),
-            positive: InputKind::GamepadButton(GamepadButtonType::DPadUp),
-        }
-    }
-
-    /// Returns this [`VirtualAxis`] but with flipped positive/negative inputs.
-    #[must_use]
-    pub fn inverted(mut self) -> Self {
-        std::mem::swap(&mut self.positive, &mut self.negative);
-        self
-    }
-}
-
-/// The type of axis used by a [`UserInput`](crate::user_input::UserInput).
-///
-/// This is stored in either a [`SingleAxis`] or [`DualAxis`].
-#[derive(Debug, Clone, Copy, PartialEq, Eq, Hash, Serialize, Deserialize)]
-pub enum AxisType {
-    /// Input associated with a gamepad, such as the triggers or one axis of an analog stick.
-    Gamepad(GamepadAxisType),
-    /// Input associated with a mouse wheel.
-    MouseWheel(MouseWheelAxisType),
-    /// Input associated with movement of the mouse
-    MouseMotion(MouseMotionAxisType),
-}
-
-/// The direction of motion of the mouse wheel.
-///
-/// Stored in the [`AxisType`] enum.
-#[derive(Debug, Clone, Copy, PartialEq, Eq, Hash, Serialize, Deserialize)]
-pub enum MouseWheelAxisType {
-    /// Horizontal movement.
-    ///
-    /// This is much less common than the `Y` variant, and is only supported on some devices.
-    X,
-    /// Vertical movement.
-    ///
-    /// This is the standard behavior for a mouse wheel, used to scroll up and down pages.
-    Y,
-}
-
-/// The direction of motion of the mouse.
-///
-/// Stored in the [`AxisType`] enum.
-#[derive(Debug, Clone, Copy, PartialEq, Eq, Hash, Serialize, Deserialize)]
-pub enum MouseMotionAxisType {
-    /// Horizontal movement.
-    X,
-    /// Vertical movement.
-    Y,
-}
-
-impl From<GamepadAxisType> for AxisType {
-    fn from(axis_type: GamepadAxisType) -> Self {
-        AxisType::Gamepad(axis_type)
-    }
-}
-
-impl From<MouseWheelAxisType> for AxisType {
-    fn from(axis_type: MouseWheelAxisType) -> Self {
-        AxisType::MouseWheel(axis_type)
-    }
-}
-
-impl From<MouseMotionAxisType> for AxisType {
-    fn from(axis_type: MouseMotionAxisType) -> Self {
-        AxisType::MouseMotion(axis_type)
-    }
-}
-
-impl TryFrom<AxisType> for GamepadAxisType {
-    type Error = AxisConversionError;
-
-    fn try_from(axis_type: AxisType) -> Result<Self, AxisConversionError> {
-        match axis_type {
-            AxisType::Gamepad(inner) => Ok(inner),
-            _ => Err(AxisConversionError),
-        }
-    }
-}
-
-impl TryFrom<AxisType> for MouseWheelAxisType {
-    type Error = AxisConversionError;
-
-    fn try_from(axis_type: AxisType) -> Result<Self, AxisConversionError> {
-        match axis_type {
-            AxisType::MouseWheel(inner) => Ok(inner),
-            _ => Err(AxisConversionError),
-        }
-    }
-}
-
-impl TryFrom<AxisType> for MouseMotionAxisType {
-    type Error = AxisConversionError;
-
-    fn try_from(axis_type: AxisType) -> Result<Self, AxisConversionError> {
-        match axis_type {
-            AxisType::MouseMotion(inner) => Ok(inner),
-            _ => Err(AxisConversionError),
-        }
-    }
-}
-
-/// An [`AxisType`] could not be converted into a more specialized variant
-#[derive(Clone, Copy, PartialEq, Eq, Debug)]
-pub struct AxisConversionError;
-
->>>>>>> 8904e1ea
 /// A wrapped [`Vec2`] that represents the combination of two input axes.
 ///
 /// The neutral origin is always at 0, 0.
