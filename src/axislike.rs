--- conflicted
+++ resolved
@@ -101,7 +101,6 @@
             value: None,
         }
     }
-<<<<<<< HEAD
 
     /// Creates a [`SingleAxis`] with the `axis_type` and `negative_low` set to `threshold`.
     ///
@@ -126,8 +125,6 @@
             value: None,
         }
     }
-=======
->>>>>>> ef037f90
 }
 
 impl PartialEq for SingleAxis {
@@ -215,11 +212,7 @@
     pub fn right_stick() -> DualAxis {
         DualAxis::symmetric(
             GamepadAxisType::RightStickX,
-<<<<<<< HEAD
-            GamepadAxisType::LeftStickY,
-=======
             GamepadAxisType::RightStickY,
->>>>>>> ef037f90
             Self::DEFAULT_DEADZONE,
         )
     }
