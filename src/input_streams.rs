--- conflicted
+++ resolved
@@ -192,8 +192,6 @@
             associated_gamepad: mutable_streams.associated_gamepad,
         }
     }
-<<<<<<< HEAD
-=======
 }
 
 #[cfg(test)]
@@ -230,5 +228,4 @@
         let input_streams = MutableInputStreams::from_world(app.world_mut(), None);
         assert!(InputStreams::from(&input_streams).pressed(Modifier::Control));
     }
->>>>>>> a513ad05
 }