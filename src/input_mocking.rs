//! Helpful utilities for testing input management by sending mock input events
//!
//! The [`MockInput`] trait contains methods with the same API that operate at three levels:
//!
//! 1. [`App`].
//! 2. [`World`].
//! 3. [`MutableInputStreams`].
//!
//! Each passing down the supplied arguments to the next.

use bevy::ecs::system::SystemState;
use bevy::input::gamepad::{Gamepad, GamepadButton, GamepadButtonType, GamepadEvent};
use bevy::input::gamepad::{GamepadAxisChangedEvent, GamepadButtonChangedEvent};
use bevy::input::keyboard::{Key, KeyCode, KeyboardInput, NativeKey};
use bevy::input::mouse::{MouseButton, MouseButtonInput, MouseMotion, MouseScrollUnit, MouseWheel};
use bevy::input::touch::{TouchInput, Touches};
use bevy::input::{ButtonInput, ButtonState};
use bevy::prelude::{App, Entity, Events, GamepadAxisType, ResMut, Vec2, World};
use bevy::window::CursorMoved;

#[cfg(feature = "ui")]
use bevy::ecs::{component::Component, query::With, system::Query};
#[cfg(feature = "ui")]
use bevy::ui::Interaction;

use crate::input_streams::{InputStreams, MutableInputStreams};
use crate::user_input::*;

/// Send fake input events for testing purposes
///
/// In game code, you should (almost) always be setting the [`ActionState`](crate::action_state::ActionState)
/// directly instead.
///
/// # Warning
///
/// You *must* call [`app.update()`](App::update) at least once after sending input
/// with [`InputPlugin`](bevy::input::InputPlugin) included in your plugin set
/// for the raw input events to be processed into [`ButtonInput`] and [`Axis`](bevy::prelude::Axis) data.
///
/// # Examples
///
/// ```rust
/// use bevy::prelude::*;
/// use bevy::input::InputPlugin;
/// use leafwing_input_manager::input_mocking::MockInput;
/// use leafwing_input_manager::prelude::*;
///
/// let mut app = App::new();
///
/// // This functionality requires Bevy's InputPlugin (included with DefaultPlugins)
/// app.add_plugins(InputPlugin);
///
/// // Press a key press directly.
/// app.press_input(KeyCode::KeyD);
///
/// // Or use chords to press multiple keys at the same time!
/// let bevy = [KeyCode::KeyB, KeyCode::KeyE, KeyCode::KeyV, KeyCode::KeyY];
/// app.press_input(InputChord::new(bevy));
///
/// // Send values to an axis.
/// app.send_axis_values(MouseScrollAxis::Y, [5.0]);
///
/// // Send values to two axes.
/// app.send_axis_values(MouseMove::default(), [5.0, 8.0]);
///
/// // Release or deactivate an input.
/// app.release_input(KeyCode::KeyR);
///
/// // Reset all inputs to their default state.
/// app.reset_inputs();
///
/// // Remember to call the update method at least once after sending input.
/// app.update();
/// ```
pub trait MockInput {
    /// Simulates an activated event for the given `input`,
    /// pressing all buttons and keys in the [`RawInputs`](crate::raw_inputs::RawInputs) of the `input`.
    ///
    /// To avoid confusing adjustments, it is best to stick with straightforward button-like inputs,
    /// like [`KeyCode`]s, [`ModifierKey`]s, and [`InputChord`]s.
    /// Axial inputs (e.g., analog thumb sticks) aren't affected.
    /// Use [`Self::send_axis_values`] for those.
    ///
    /// # Input State Persistence
    ///
    /// Pressed inputs remain active until explicitly released or by calling [`Self::reset_inputs`].
    ///
    /// # Gamepad Input
    ///
    /// Gamepad input is sent by the first registered controller.
    /// If no controllers are found, it is silently ignored.
    ///
    /// # Limitations
    ///
    /// Unfortunately, due to upstream constraints,
    /// pressing a [`GamepadButtonType`] has no effect
    /// because Bevy currently disregards all external [`GamepadButtonChangedEvent`] events.
    /// See <https://github.com/Leafwing-Studios/leafwing-input-manager/issues/516> for more details.
    fn press_input(&mut self, input: impl UserInput);

    /// Simulates an activated event for the given `input`, using the specified `gamepad`,
    /// pressing all buttons and keys in the [`RawInputs`](crate::raw_inputs::RawInputs) of the `input`.
    ///
    /// To avoid confusing adjustments, it is best to stick with straightforward button-like inputs,
    /// like [`KeyCode`]s, [`ModifierKey`]s, and [`InputChord`]s.
    /// Axial inputs (e.g., analog thumb sticks) aren't affected.
    /// Use [`Self::send_axis_values_as_gamepad`] for those.
    ///
    /// # Input State Persistence
    ///
    /// Pressed inputs remain active until explicitly released or by calling [`Self::reset_inputs`].
    ///
    /// # Limitations
    ///
    /// Unfortunately, due to upstream constraints,
    /// pressing a [`GamepadButtonType`] has no effect
    /// because Bevy currently disregards all external [`GamepadButtonChangedEvent`] events.
    /// See <https://github.com/Leafwing-Studios/leafwing-input-manager/issues/516> for more details.
    fn press_input_as_gamepad(&mut self, input: impl UserInput, gamepad: Option<Gamepad>);

    /// Simulates axis value changed events for the given `input`.
    /// Each value in the `values` iterator corresponds to an axis in the [`RawInputs`](crate::raw_inputs::RawInputs) of the `input`.
    /// Missing axis values default to `0.0`.
    ///
    /// To avoid confusing adjustments, it is best to stick with straightforward axis-like inputs
    /// like [`MouseScrollAxis::Y`], [`MouseMove`] and [`GamepadStick::LEFT`].
    /// Non-axial inputs (e.g., keys and buttons) aren't affected;
    /// the current value will be retained for the next encountered axis.
    /// Use [`Self::press_input`] for those.
    ///
    /// # Input State Persistence
    ///
    /// Each axis remains at the specified value until explicitly changed or by calling [`Self::reset_inputs`].
    ///
    /// # Gamepad Input
    ///
    /// Gamepad input is sent by the first registered controller.
    /// If no controllers are found, it is silently ignored.
    fn send_axis_values(&mut self, input: impl UserInput, values: impl IntoIterator<Item = f32>);

    /// Simulates axis value changed events for the given `input`, using the specified `gamepad`.
    /// Each value in the `values` iterator corresponds to an axis in the [`RawInputs`](crate::raw_inputs::RawInputs) of the `input`.
    /// Missing axis values default to `0.0`.
    ///
    /// To avoid confusing adjustments, it is best to stick with straightforward axis-like inputs
    /// like [`MouseScrollAxis::Y`], [`MouseMove`] and [`GamepadStick::LEFT`].
    /// Non-axial inputs (e.g., keys and buttons) aren't affected;
    /// the current value will be retained for the next encountered axis.
    /// Use [`Self::press_input_as_gamepad`] for those.
    ///
    /// # Input State Persistence
    ///
    /// Each axis remains at the specified value until explicitly changed or by calling [`Self::reset_inputs`].
    fn send_axis_values_as_gamepad(
        &mut self,
        input: impl UserInput,
        values: impl IntoIterator<Item = f32>,
        gamepad: Option<Gamepad>,
    );

    /// Simulates a released or deactivated event for the given `input`.
    ///
    /// # Gamepad Input
    ///
    /// Gamepad input is sent by the first registered controller.
    /// If no controllers are found, it is silently ignored.
    fn release_input(&mut self, input: impl UserInput);

    /// Simulates a released or deactivated event for the given `input`, using the specified `gamepad`.
    fn release_input_as_gamepad(&mut self, input: impl UserInput, gamepad: Option<Gamepad>);

    /// Resets all inputs in the [`MutableInputStreams`] to their default state.
    ///
    /// All buttons are released, and `just_pressed` and `just_released` information on the [`ButtonInput`] type are lost.
    /// `just_pressed` and `just_released` on the [`ActionState`](crate::action_state::ActionState) will be kept.
    ///
    /// This will clear all [`KeyCode`], [`GamepadButton`] and [`MouseButton`] input streams,
    /// as well as any [`Interaction`] components and all input [`Events`].
    fn reset_inputs(&mut self);
}

/// Query input state directly for testing purposes.
///
/// In game code, you should (almost) always be using [`ActionState`](crate::action_state::ActionState)
/// methods instead.
///
/// # Examples
///
/// ```rust
/// use bevy::prelude::*;
/// use bevy::input::InputPlugin;
/// use leafwing_input_manager::input_mocking::QueryInput;
/// use leafwing_input_manager::prelude::*;
///
/// let mut app = App::new();
///
/// // This functionality requires Bevy's InputPlugin (included with DefaultPlugins)
/// app.add_plugins(InputPlugin);
///
/// // Check if a key is currently pressed down.
/// let pressed = app.pressed(KeyCode::KeyB);
///
/// // Read the current vertical mouse scroll value.
/// let value = app.read_axis_values(MouseScrollAxis::Y);
///
/// // Read the current changes in relative mouse X and Y coordinates.
/// let values = app.read_axis_values(MouseMove::default());
/// let x = values[0];
/// let y = values[1];
/// ```
pub trait QueryInput {
    /// Checks if the `input` is currently pressed or active.
    ///
    /// This method is intended as a convenience for testing;
    /// use an [`InputMap`](crate::input_map::InputMap) in real code.
    fn pressed(&self, input: impl UserInput) -> bool;

    /// Checks if the `input` is currently pressed or active on the specified [`Gamepad`].
    ///
    /// This method is intended as a convenience for testing;
    /// use an [`InputMap`](crate::input_map::InputMap) in real code.
    fn pressed_on_gamepad(&self, input: impl UserInput, gamepad: Option<Gamepad>) -> bool;

    /// Retrieves the values on all axes represented by the `input`.
    ///
    /// Binary inputs (e.g., keys and buttons) are treated like single-axis inputs,
    /// typically returning a value between `0.0` (not pressed) and `1.0` (fully pressed).
    ///
    /// This method is intended as a convenience for testing;
    /// use an [`InputMap`](crate::input_map::InputMap) in real code.
    fn read_axis_values(&self, input: impl UserInput) -> Vec<f32>;

    /// Retrieves the values on all axes represented by the `input` on the specified [`Gamepad`].
    ///
    /// Binary inputs (e.g., keys and buttons) are treated like single-axis inputs,
    /// typically returning a value between `0.0` (not pressed) and `1.0` (fully pressed).
    ///
    /// This method is intended as a convenience for testing;
    /// use an [`InputMap`](crate::input_map::InputMap) in real code.
    fn read_axis_values_on_gamepad(
        &self,
        input: impl UserInput,
        gamepad: Option<Gamepad>,
    ) -> Vec<f32>;
}

/// Send fake UI interaction for testing purposes.
#[cfg(feature = "ui")]
pub trait MockUIInteraction {
    /// Presses all `bevy::ui` buttons with the matching `Marker` component
    ///
    /// Changes their [`Interaction`] component to [`Interaction::Pressed`]
    fn click_button<Marker: Component>(&mut self);

    /// Hovers over all `bevy::ui` buttons with the matching `Marker` component
    ///
    /// Changes their [`Interaction`] component to [`Interaction::Pressed`]
    fn hover_button<Marker: Component>(&mut self);
}

impl MockInput for MutableInputStreams<'_> {
    fn press_input(&mut self, input: impl UserInput) {
        self.press_input_as_gamepad(input, self.guess_gamepad());
    }

    fn press_input_as_gamepad(&mut self, input: impl UserInput, gamepad: Option<Gamepad>) {
        let raw_inputs = input.raw_inputs();

        // Press KeyCode
        for keycode in raw_inputs.keycodes.iter() {
            self.send_keycode_state(keycode, ButtonState::Pressed);
        }

        // Press MouseButton
        for button in raw_inputs.mouse_buttons.iter() {
            self.send_mouse_button_state(button, ButtonState::Pressed);
        }

        // Press MouseMoveDirection, discrete mouse motion events
        for direction in raw_inputs.mouse_move_directions.iter() {
            self.send_mouse_move(direction.0.full_active_value());
        }

        // Press MouseScrollDirection, discrete mouse wheel events
        for direction in raw_inputs.mouse_scroll_directions.iter() {
            self.send_mouse_scroll(direction.0.full_active_value());
        }

        if let Some(gamepad) = gamepad {
            for direction in raw_inputs.gamepad_control_directions.iter() {
                self.send_gamepad_axis_value(
                    gamepad,
                    &direction.axis,
                    direction.side.full_active_value(),
                );
            }

            // Press GamepadButtonType.
            // Unfortunately, due to upstream constraints, this has no effect
            // because Bevy currently disregards all external GamepadButtonChangedEvent events.
            // See <https://github.com/Leafwing-Studios/leafwing-input-manager/issues/516> for more details.
            for button in raw_inputs.gamepad_buttons.iter() {
                self.send_gamepad_button_state(gamepad, button, ButtonState::Pressed);
            }
        }
    }

    fn send_axis_values(&mut self, input: impl UserInput, values: impl IntoIterator<Item = f32>) {
        self.send_axis_values_as_gamepad(input, values, self.guess_gamepad())
    }

    fn send_axis_values_as_gamepad(
        &mut self,
        input: impl UserInput,
        values: impl IntoIterator<Item = f32>,
        gamepad: Option<Gamepad>,
    ) {
        let raw_inputs = input.raw_inputs();
        let mut value_iter = values.into_iter();

        if let Some(gamepad) = gamepad {
            for axis in raw_inputs.gamepad_axes.iter() {
                let value = value_iter.next().unwrap_or_default();
                self.send_gamepad_axis_value(gamepad, axis, value);
            }
        }

        for axis in raw_inputs.mouse_move_axes.iter() {
            let value = value_iter.next().unwrap_or_default();
            let value = axis.dual_axis_value(value);
            self.send_mouse_move(value);
        }

        for axis in raw_inputs.mouse_scroll_axes.iter() {
            let value = value_iter.next().unwrap_or_default();
            let value = axis.dual_axis_value(value);
            self.send_mouse_scroll(value);
        }
    }

    fn release_input(&mut self, input: impl UserInput) {
        self.release_input_as_gamepad(input, self.guess_gamepad())
    }

    fn release_input_as_gamepad(&mut self, input: impl UserInput, gamepad: Option<Gamepad>) {
        let raw_inputs = input.raw_inputs();

        // Release KeyCode
        for keycode in raw_inputs.keycodes.iter() {
            self.send_keycode_state(keycode, ButtonState::Released);
        }

        // Release MouseButton
        for button in raw_inputs.mouse_buttons.iter() {
            self.send_mouse_button_state(button, ButtonState::Released);
        }

        // Release GamepadButtonType.
        // Unfortunately, due to upstream constraints, this has no effect
        // because Bevy currently disregards all external GamepadButtonChangedEvent events.
        // See <https://github.com/Leafwing-Studios/leafwing-input-manager/issues/516> for more details.
        if let Some(gamepad) = gamepad {
            for button in raw_inputs.gamepad_buttons.iter() {
                self.send_gamepad_button_state(gamepad, button, ButtonState::Released);
            }
        }

        // Deactivate GamepadAxisType
        if let Some(gamepad) = gamepad {
            for direction in raw_inputs.gamepad_control_directions.iter() {
                self.send_gamepad_axis_value(gamepad, &direction.axis, 0.0);
            }

            for axis in raw_inputs.gamepad_axes.iter() {
                self.send_gamepad_axis_value(gamepad, axis, 0.0);
            }
        }

        // Mouse axial inputs don't require an explicit deactivating,
        // as we directly check the state by reading the mouse input events.
    }

    fn reset_inputs(&mut self) {
        // WARNING: this *must* be updated when MutableInputStreams''s fields change
        // Note that we deliberately are not resetting either Gamepads or associated_gamepad
        // as they are not actual input data
        *self.gamepad_buttons = Default::default();
        *self.gamepad_axes = Default::default();
        *self.keycodes = Default::default();
        *self.mouse_buttons = Default::default();
        *self.mouse_wheel = Default::default();
        *self.mouse_motion = Default::default();
    }
}

impl MutableInputStreams<'_> {
    fn send_keycode_state(&mut self, keycode: &KeyCode, state: ButtonState) {
        self.keyboard_events.send(KeyboardInput {
            logical_key: Key::Unidentified(NativeKey::Unidentified),
            key_code: *keycode,
            state,
            window: Entity::PLACEHOLDER,
        });
    }

    fn send_mouse_button_state(&mut self, button: &MouseButton, state: ButtonState) {
        self.mouse_button_events.send(MouseButtonInput {
            button: *button,
            state,
            window: Entity::PLACEHOLDER,
        });
    }

    fn send_mouse_scroll(&mut self, delta: Vec2) {
        self.mouse_wheel.send(MouseWheel {
            x: delta.x,
            y: delta.y,
            // FIXME: MouseScrollUnit is not recorded and is always assumed to be Pixel
            unit: MouseScrollUnit::Pixel,
            window: Entity::PLACEHOLDER,
        });
    }

    fn send_mouse_move(&mut self, delta: Vec2) {
        self.mouse_motion.send(MouseMotion { delta });
    }

    fn send_gamepad_button_state(
        &mut self,
        gamepad: Gamepad,
        button_type: &GamepadButtonType,
        state: ButtonState,
    ) {
        let value = f32::from(state == ButtonState::Pressed);
        let event = GamepadButtonChangedEvent::new(gamepad, *button_type, value);
        self.gamepad_events.send(GamepadEvent::Button(event));
    }

    fn send_gamepad_axis_value(
        &mut self,
        gamepad: Gamepad,
        axis_type: &GamepadAxisType,
        value: f32,
    ) {
        let event = GamepadAxisChangedEvent::new(gamepad, *axis_type, value);
        self.gamepad_events.send(GamepadEvent::Axis(event));
    }
}

impl QueryInput for InputStreams<'_> {
    #[inline]
    fn pressed(&self, input: impl UserInput) -> bool {
        input.pressed(self)
    }

    #[inline]
    fn pressed_on_gamepad(&self, input: impl UserInput, gamepad: Option<Gamepad>) -> bool {
        let mut input_streams = self.clone();
        input_streams.associated_gamepad = gamepad;

        input_streams.pressed(input)
    }

    #[inline]
    fn read_axis_values(&self, input: impl UserInput) -> Vec<f32> {
        if let Some(data) = input.axis_pair(self) {
            return vec![data.x(), data.y()];
        }

        vec![input.value(self)]
    }

    fn read_axis_values_on_gamepad(
        &self,
        input: impl UserInput,
        gamepad: Option<Gamepad>,
    ) -> Vec<f32> {
        let mut input_streams = self.clone();
        input_streams.associated_gamepad = gamepad;

        input_streams.read_axis_values(input)
    }
}

impl MockInput for World {
    fn press_input(&mut self, input: impl UserInput) {
        let mut mutable_input_streams = MutableInputStreams::from_world(self, None);

        mutable_input_streams.press_input(input);
    }

    fn press_input_as_gamepad(&mut self, input: impl UserInput, gamepad: Option<Gamepad>) {
        let mut mutable_input_streams = MutableInputStreams::from_world(self, gamepad);

        mutable_input_streams.press_input_as_gamepad(input, gamepad);
    }

    fn send_axis_values(&mut self, input: impl UserInput, values: impl IntoIterator<Item = f32>) {
        let mut mutable_input_streams = MutableInputStreams::from_world(self, None);

        mutable_input_streams.send_axis_values(input, values);
    }

    fn send_axis_values_as_gamepad(
        &mut self,
        input: impl UserInput,
        values: impl IntoIterator<Item = f32>,
        gamepad: Option<Gamepad>,
    ) {
        let mut mutable_input_streams = MutableInputStreams::from_world(self, gamepad);

        mutable_input_streams.send_axis_values(input, values);
    }

    fn release_input(&mut self, input: impl UserInput) {
        let mut mutable_input_streams = MutableInputStreams::from_world(self, None);

        mutable_input_streams.release_input(input);
    }

    fn release_input_as_gamepad(&mut self, input: impl UserInput, gamepad: Option<Gamepad>) {
        let mut mutable_input_streams = MutableInputStreams::from_world(self, gamepad);

        mutable_input_streams.release_input_as_gamepad(input, gamepad);
    }

    fn reset_inputs(&mut self) {
        #[cfg(feature = "ui")]
        {
            let mut interaction_system_state: SystemState<Query<&mut Interaction>> =
                SystemState::new(self);
            let mut interaction_query = interaction_system_state.get_mut(self);

            for mut interaction in interaction_query.iter_mut() {
                *interaction = Interaction::None;
            }
        }

        let mut input_system_state: SystemState<(
            Option<ResMut<ButtonInput<GamepadButton>>>,
            Option<ResMut<ButtonInput<KeyCode>>>,
            Option<ResMut<ButtonInput<MouseButton>>>,
        )> = SystemState::new(self);

        let (maybe_gamepad, maybe_keyboard, maybe_mouse) = input_system_state.get_mut(self);

        if let Some(mut gamepad) = maybe_gamepad {
            *gamepad = Default::default();
        }

        if let Some(mut keyboard) = maybe_keyboard {
            *keyboard = Default::default();
        }

        if let Some(mut mouse) = maybe_mouse {
            *mouse = Default::default();
        }

        self.insert_resource(Events::<GamepadEvent>::default());

        self.insert_resource(Events::<KeyboardInput>::default());

        self.insert_resource(Events::<MouseButtonInput>::default());
        self.insert_resource(Events::<MouseWheel>::default());
        self.insert_resource(Events::<CursorMoved>::default());

        self.insert_resource(Touches::default());
        self.insert_resource(Events::<TouchInput>::default());
    }
}

impl QueryInput for World {
    fn pressed(&self, input: impl UserInput) -> bool {
        self.pressed_on_gamepad(input, None)
    }

    fn pressed_on_gamepad(&self, input: impl UserInput, gamepad: Option<Gamepad>) -> bool {
        let input_streams = InputStreams::from_world(self, gamepad);

        input_streams.pressed(input)
    }

    fn read_axis_values(&self, input: impl UserInput) -> Vec<f32> {
        self.read_axis_values_on_gamepad(input, None)
    }

    fn read_axis_values_on_gamepad(
        &self,
        input: impl UserInput,
        gamepad: Option<Gamepad>,
    ) -> Vec<f32> {
        let input_streams = InputStreams::from_world(self, gamepad);

        input_streams.read_axis_values(input)
    }
}

#[cfg(feature = "ui")]
impl MockUIInteraction for World {
    fn click_button<Marker: Component>(&mut self) {
        let mut button_query = self.query_filtered::<&mut Interaction, With<Marker>>();

        for mut interaction in button_query.iter_mut(self) {
            *interaction = Interaction::Pressed;
        }
    }

    fn hover_button<Marker: Component>(&mut self) {
        let mut button_query = self.query_filtered::<&mut Interaction, With<Marker>>();

        for mut interaction in button_query.iter_mut(self) {
            *interaction = Interaction::Hovered;
        }
    }
}

impl MockInput for App {
<<<<<<< HEAD
    fn press_input(&mut self, input: impl UserInput) {
        self.world.press_input(input);
    }

    fn press_input_as_gamepad(&mut self, input: impl UserInput, gamepad: Option<Gamepad>) {
        self.world.press_input_as_gamepad(input, gamepad);
    }

    fn send_axis_values(&mut self, input: impl UserInput, values: impl IntoIterator<Item = f32>) {
        self.world.send_axis_values(input, values);
=======
    fn press_input(&mut self, input: impl Into<UserInput>) {
        self.world_mut().press_input(input);
    }

    fn press_input_as_gamepad(&mut self, input: impl Into<UserInput>, gamepad: Option<Gamepad>) {
        self.world_mut().press_input_as_gamepad(input, gamepad);
    }

    fn send_axis_values(
        &mut self,
        input: impl Into<UserInput>,
        values: impl IntoIterator<Item = f32>,
    ) {
        self.world_mut().send_axis_values(input, values);
>>>>>>> a513ad05
    }

    fn send_axis_values_as_gamepad(
        &mut self,
        input: impl UserInput,
        values: impl IntoIterator<Item = f32>,
        gamepad: Option<Gamepad>,
    ) {
        self.world_mut()
            .send_axis_values_as_gamepad(input, values, gamepad);
    }

<<<<<<< HEAD
    fn release_input(&mut self, input: impl UserInput) {
        self.world.release_input(input);
    }

    fn release_input_as_gamepad(&mut self, input: impl UserInput, gamepad: Option<Gamepad>) {
        self.world.release_input_as_gamepad(input, gamepad);
=======
    fn release_input(&mut self, input: impl Into<UserInput>) {
        self.world_mut().release_input(input);
    }

    fn release_input_as_gamepad(&mut self, input: impl Into<UserInput>, gamepad: Option<Gamepad>) {
        self.world_mut().release_input_as_gamepad(input, gamepad);
>>>>>>> a513ad05
    }

    fn reset_inputs(&mut self) {
        self.world_mut().reset_inputs();
    }
}

impl QueryInput for App {
<<<<<<< HEAD
    fn pressed(&self, input: impl UserInput) -> bool {
        self.world.pressed(input)
    }

    fn pressed_on_gamepad(&self, input: impl UserInput, gamepad: Option<Gamepad>) -> bool {
        self.world.pressed_on_gamepad(input, gamepad)
    }

    fn read_axis_values(&self, input: impl UserInput) -> Vec<f32> {
        self.world.read_axis_values(input)
=======
    fn pressed(&self, input: impl Into<UserInput>) -> bool {
        self.world().pressed(input)
    }

    fn pressed_on_gamepad(&self, input: impl Into<UserInput>, gamepad: Option<Gamepad>) -> bool {
        self.world().pressed_on_gamepad(input, gamepad)
    }

    fn read_axis_values(&self, input: impl Into<UserInput>) -> Vec<f32> {
        self.world().read_axis_values(input)
>>>>>>> a513ad05
    }

    fn read_axis_values_on_gamepad(
        &self,
        input: impl UserInput,
        gamepad: Option<Gamepad>,
    ) -> Vec<f32> {
        self.world().read_axis_values_on_gamepad(input, gamepad)
    }
}

#[cfg(feature = "ui")]
impl MockUIInteraction for App {
    fn click_button<Marker: Component>(&mut self) {
        self.world_mut().click_button::<Marker>();
    }

    fn hover_button<Marker: Component>(&mut self) {
        self.world_mut().hover_button::<Marker>();
    }
}

#[cfg(test)]
mod test {
    use crate::input_mocking::{MockInput, QueryInput};
    use crate::user_input::*;
    use bevy::input::gamepad::{
        GamepadConnection, GamepadConnectionEvent, GamepadEvent, GamepadInfo,
    };
    use bevy::input::InputPlugin;
    use bevy::prelude::*;

    fn test_app() -> App {
        let mut app = App::new();
        app.add_plugins(InputPlugin);

        let gamepad = Gamepad::new(0);
        let mut gamepad_events = app.world_mut().resource_mut::<Events<GamepadEvent>>();
        gamepad_events.send(GamepadEvent::Connection(GamepadConnectionEvent {
            gamepad,
            connection: GamepadConnection::Connected(GamepadInfo {
                name: "TestController".into(),
            }),
        }));
        app.update();
        app.update();

        app
    }

    #[test]
    fn ordinary_button_inputs() {
        let mut app = test_app();

        // Test that buttons are unpressed by default
        assert!(!app.pressed(KeyCode::Space));
        assert!(!app.pressed(MouseButton::Right));

        // Press buttons
        app.press_input(KeyCode::Space);
        app.press_input(MouseButton::Right);
        app.update();

        // Verify that checking the resource value directly works
        let keyboard_input = app.world().resource::<ButtonInput<KeyCode>>();
        assert!(keyboard_input.pressed(KeyCode::Space));

        // Test the convenient `pressed` API
        assert!(app.pressed(KeyCode::Space));
        assert!(app.pressed(MouseButton::Right));

        // Test that resetting inputs works
        app.reset_inputs();
        app.update();

        assert!(!app.pressed(KeyCode::Space));
        assert!(!app.pressed(MouseButton::Right));
    }

    #[test]
    fn explicit_gamepad_button_inputs() {
        let mut app = test_app();
        let gamepad = Some(Gamepad::new(0));

        // Test that buttons are unpressed by default
        assert!(!app.pressed_on_gamepad(GamepadButtonType::North, gamepad));

        // Press buttons
        app.press_input_as_gamepad(GamepadButtonType::North, gamepad);
        app.update();

        // Verify the button are pressed
        assert!(app.pressed_on_gamepad(GamepadButtonType::North, gamepad));

        // Test that resetting inputs works
        app.reset_inputs();
        app.update();

        // Verify the button are released
        assert!(!app.pressed_on_gamepad(GamepadButtonType::North, gamepad));
    }

    #[test]
    fn implicit_gamepad_button_inputs() {
        let mut app = test_app();

        // Test that buttons are unpressed by default
        assert!(!app.pressed(GamepadButtonType::North));

        // Press buttons
        app.press_input(GamepadButtonType::North);
        app.update();

        // Verify the button are pressed
        assert!(app.pressed(GamepadButtonType::North));

        // Test that resetting inputs works
        app.reset_inputs();
        app.update();

        // Verify the button are released
        assert!(!app.pressed(GamepadButtonType::North));
    }

    #[test]
    #[ignore = "Mouse axis input clearing is buggy. Try again after https://github.com/bevyengine/bevy/pull/13762 is released."]
    fn mouse_inputs() {
        let mut app = test_app();

        // Mouse axes should be inactive by default (no scroll or movement)
        assert_eq!(app.read_axis_values(MouseMove::default()), [0.0, 0.0]);
        assert_eq!(app.read_axis_values(MouseScroll::default()), [0.0, 0.0]);

        // Send a simulated mouse scroll event with a value of 3 (positive for up)
        app.send_axis_values(MouseScrollAxis::Y, [3.0]);
        app.update();

        // Verify the mouse wheel Y axis reflects the simulated scroll
        // and the other axis isn't affected
        assert_eq!(app.read_axis_values(MouseScrollAxis::X), [0.0]);
        assert_eq!(app.read_axis_values(MouseScrollAxis::Y), [3.0]);
        assert_eq!(app.read_axis_values(MouseScroll::default()), [0.0, 3.0]);

        // Send a simulated mouse movement event with a delta of (3.0, 2.0)
        app.send_axis_values(MouseScroll::default(), [3.0, 2.0]);
        app.update();

        // Verify the mouse motion axes reflects the simulated movement
        assert_eq!(app.read_axis_values(MouseScroll::default()), [3.0, 2.0]);

        // Mouse input data is typically reset every frame
        // Verify other axes aren't affected
        assert_eq!(app.read_axis_values(MouseMove::default()), [0.0, 0.0]);

        // Test that resetting inputs works
        app.reset_inputs();
        app.update();

        // Verify all axes have no value after reset
        assert_eq!(app.read_axis_values(MouseScrollAxis::Y), [0.0]);
        assert_eq!(app.read_axis_values(MouseScroll::default()), [0.0, 0.0]);
    }

    #[test]
    #[cfg(feature = "ui")]
    fn ui_inputs() {
        use crate::input_mocking::MockUIInteraction;
        use bevy::ecs::prelude::*;
        use bevy::ui::Interaction;

        #[derive(Component)]
        struct ButtonMarker;

        let mut app = App::new();
        app.add_plugins(InputPlugin);

        // Marked button
        app.world_mut().spawn((Interaction::None, ButtonMarker));

        // Unmarked button
        app.world_mut().spawn(Interaction::None);

        // Click the button
        app.world_mut().click_button::<ButtonMarker>();
        app.update();

        let mut interaction_query = app
            .world_mut()
            .query::<(&Interaction, Option<&ButtonMarker>)>();
        for (interaction, maybe_marker) in interaction_query.iter(app.world()) {
            match maybe_marker {
                Some(_) => assert_eq!(*interaction, Interaction::Pressed),
                None => assert_eq!(*interaction, Interaction::None),
            }
        }

        // Reset inputs
        app.world_mut().reset_inputs();

        let mut interaction_query = app.world_mut().query::<&Interaction>();
        for interaction in interaction_query.iter(app.world()) {
            assert_eq!(*interaction, Interaction::None)
        }

        // Hover over the button
        app.hover_button::<ButtonMarker>();
        app.update();

        let mut interaction_query = app
            .world_mut()
            .query::<(&Interaction, Option<&ButtonMarker>)>();
        for (interaction, maybe_marker) in interaction_query.iter(app.world()) {
            match maybe_marker {
                Some(_) => assert_eq!(*interaction, Interaction::Hovered),
                None => assert_eq!(*interaction, Interaction::None),
            }
        }

        // Reset inputs
        app.world_mut().reset_inputs();

        let mut interaction_query = app.world_mut().query::<&Interaction>();
        for interaction in interaction_query.iter(app.world()) {
            assert_eq!(*interaction, Interaction::None)
        }
    }
}
<|MERGE_RESOLUTION|>--- conflicted
+++ resolved
@@ -1,929 +1,890 @@
-//! Helpful utilities for testing input management by sending mock input events
-//!
-//! The [`MockInput`] trait contains methods with the same API that operate at three levels:
-//!
-//! 1. [`App`].
-//! 2. [`World`].
-//! 3. [`MutableInputStreams`].
-//!
-//! Each passing down the supplied arguments to the next.
-
-use bevy::ecs::system::SystemState;
-use bevy::input::gamepad::{Gamepad, GamepadButton, GamepadButtonType, GamepadEvent};
-use bevy::input::gamepad::{GamepadAxisChangedEvent, GamepadButtonChangedEvent};
-use bevy::input::keyboard::{Key, KeyCode, KeyboardInput, NativeKey};
-use bevy::input::mouse::{MouseButton, MouseButtonInput, MouseMotion, MouseScrollUnit, MouseWheel};
-use bevy::input::touch::{TouchInput, Touches};
-use bevy::input::{ButtonInput, ButtonState};
-use bevy::prelude::{App, Entity, Events, GamepadAxisType, ResMut, Vec2, World};
-use bevy::window::CursorMoved;
-
-#[cfg(feature = "ui")]
-use bevy::ecs::{component::Component, query::With, system::Query};
-#[cfg(feature = "ui")]
-use bevy::ui::Interaction;
-
-use crate::input_streams::{InputStreams, MutableInputStreams};
-use crate::user_input::*;
-
-/// Send fake input events for testing purposes
-///
-/// In game code, you should (almost) always be setting the [`ActionState`](crate::action_state::ActionState)
-/// directly instead.
-///
-/// # Warning
-///
-/// You *must* call [`app.update()`](App::update) at least once after sending input
-/// with [`InputPlugin`](bevy::input::InputPlugin) included in your plugin set
-/// for the raw input events to be processed into [`ButtonInput`] and [`Axis`](bevy::prelude::Axis) data.
-///
-/// # Examples
-///
-/// ```rust
-/// use bevy::prelude::*;
-/// use bevy::input::InputPlugin;
-/// use leafwing_input_manager::input_mocking::MockInput;
-/// use leafwing_input_manager::prelude::*;
-///
-/// let mut app = App::new();
-///
-/// // This functionality requires Bevy's InputPlugin (included with DefaultPlugins)
-/// app.add_plugins(InputPlugin);
-///
-/// // Press a key press directly.
-/// app.press_input(KeyCode::KeyD);
-///
-/// // Or use chords to press multiple keys at the same time!
-/// let bevy = [KeyCode::KeyB, KeyCode::KeyE, KeyCode::KeyV, KeyCode::KeyY];
-/// app.press_input(InputChord::new(bevy));
-///
-/// // Send values to an axis.
-/// app.send_axis_values(MouseScrollAxis::Y, [5.0]);
-///
-/// // Send values to two axes.
-/// app.send_axis_values(MouseMove::default(), [5.0, 8.0]);
-///
-/// // Release or deactivate an input.
-/// app.release_input(KeyCode::KeyR);
-///
-/// // Reset all inputs to their default state.
-/// app.reset_inputs();
-///
-/// // Remember to call the update method at least once after sending input.
-/// app.update();
-/// ```
-pub trait MockInput {
-    /// Simulates an activated event for the given `input`,
-    /// pressing all buttons and keys in the [`RawInputs`](crate::raw_inputs::RawInputs) of the `input`.
-    ///
-    /// To avoid confusing adjustments, it is best to stick with straightforward button-like inputs,
-    /// like [`KeyCode`]s, [`ModifierKey`]s, and [`InputChord`]s.
-    /// Axial inputs (e.g., analog thumb sticks) aren't affected.
-    /// Use [`Self::send_axis_values`] for those.
-    ///
-    /// # Input State Persistence
-    ///
-    /// Pressed inputs remain active until explicitly released or by calling [`Self::reset_inputs`].
-    ///
-    /// # Gamepad Input
-    ///
-    /// Gamepad input is sent by the first registered controller.
-    /// If no controllers are found, it is silently ignored.
-    ///
-    /// # Limitations
-    ///
-    /// Unfortunately, due to upstream constraints,
-    /// pressing a [`GamepadButtonType`] has no effect
-    /// because Bevy currently disregards all external [`GamepadButtonChangedEvent`] events.
-    /// See <https://github.com/Leafwing-Studios/leafwing-input-manager/issues/516> for more details.
-    fn press_input(&mut self, input: impl UserInput);
-
-    /// Simulates an activated event for the given `input`, using the specified `gamepad`,
-    /// pressing all buttons and keys in the [`RawInputs`](crate::raw_inputs::RawInputs) of the `input`.
-    ///
-    /// To avoid confusing adjustments, it is best to stick with straightforward button-like inputs,
-    /// like [`KeyCode`]s, [`ModifierKey`]s, and [`InputChord`]s.
-    /// Axial inputs (e.g., analog thumb sticks) aren't affected.
-    /// Use [`Self::send_axis_values_as_gamepad`] for those.
-    ///
-    /// # Input State Persistence
-    ///
-    /// Pressed inputs remain active until explicitly released or by calling [`Self::reset_inputs`].
-    ///
-    /// # Limitations
-    ///
-    /// Unfortunately, due to upstream constraints,
-    /// pressing a [`GamepadButtonType`] has no effect
-    /// because Bevy currently disregards all external [`GamepadButtonChangedEvent`] events.
-    /// See <https://github.com/Leafwing-Studios/leafwing-input-manager/issues/516> for more details.
-    fn press_input_as_gamepad(&mut self, input: impl UserInput, gamepad: Option<Gamepad>);
-
-    /// Simulates axis value changed events for the given `input`.
-    /// Each value in the `values` iterator corresponds to an axis in the [`RawInputs`](crate::raw_inputs::RawInputs) of the `input`.
-    /// Missing axis values default to `0.0`.
-    ///
-    /// To avoid confusing adjustments, it is best to stick with straightforward axis-like inputs
-    /// like [`MouseScrollAxis::Y`], [`MouseMove`] and [`GamepadStick::LEFT`].
-    /// Non-axial inputs (e.g., keys and buttons) aren't affected;
-    /// the current value will be retained for the next encountered axis.
-    /// Use [`Self::press_input`] for those.
-    ///
-    /// # Input State Persistence
-    ///
-    /// Each axis remains at the specified value until explicitly changed or by calling [`Self::reset_inputs`].
-    ///
-    /// # Gamepad Input
-    ///
-    /// Gamepad input is sent by the first registered controller.
-    /// If no controllers are found, it is silently ignored.
-    fn send_axis_values(&mut self, input: impl UserInput, values: impl IntoIterator<Item = f32>);
-
-    /// Simulates axis value changed events for the given `input`, using the specified `gamepad`.
-    /// Each value in the `values` iterator corresponds to an axis in the [`RawInputs`](crate::raw_inputs::RawInputs) of the `input`.
-    /// Missing axis values default to `0.0`.
-    ///
-    /// To avoid confusing adjustments, it is best to stick with straightforward axis-like inputs
-    /// like [`MouseScrollAxis::Y`], [`MouseMove`] and [`GamepadStick::LEFT`].
-    /// Non-axial inputs (e.g., keys and buttons) aren't affected;
-    /// the current value will be retained for the next encountered axis.
-    /// Use [`Self::press_input_as_gamepad`] for those.
-    ///
-    /// # Input State Persistence
-    ///
-    /// Each axis remains at the specified value until explicitly changed or by calling [`Self::reset_inputs`].
-    fn send_axis_values_as_gamepad(
-        &mut self,
-        input: impl UserInput,
-        values: impl IntoIterator<Item = f32>,
-        gamepad: Option<Gamepad>,
-    );
-
-    /// Simulates a released or deactivated event for the given `input`.
-    ///
-    /// # Gamepad Input
-    ///
-    /// Gamepad input is sent by the first registered controller.
-    /// If no controllers are found, it is silently ignored.
-    fn release_input(&mut self, input: impl UserInput);
-
-    /// Simulates a released or deactivated event for the given `input`, using the specified `gamepad`.
-    fn release_input_as_gamepad(&mut self, input: impl UserInput, gamepad: Option<Gamepad>);
-
-    /// Resets all inputs in the [`MutableInputStreams`] to their default state.
-    ///
-    /// All buttons are released, and `just_pressed` and `just_released` information on the [`ButtonInput`] type are lost.
-    /// `just_pressed` and `just_released` on the [`ActionState`](crate::action_state::ActionState) will be kept.
-    ///
-    /// This will clear all [`KeyCode`], [`GamepadButton`] and [`MouseButton`] input streams,
-    /// as well as any [`Interaction`] components and all input [`Events`].
-    fn reset_inputs(&mut self);
-}
-
-/// Query input state directly for testing purposes.
-///
-/// In game code, you should (almost) always be using [`ActionState`](crate::action_state::ActionState)
-/// methods instead.
-///
-/// # Examples
-///
-/// ```rust
-/// use bevy::prelude::*;
-/// use bevy::input::InputPlugin;
-/// use leafwing_input_manager::input_mocking::QueryInput;
-/// use leafwing_input_manager::prelude::*;
-///
-/// let mut app = App::new();
-///
-/// // This functionality requires Bevy's InputPlugin (included with DefaultPlugins)
-/// app.add_plugins(InputPlugin);
-///
-/// // Check if a key is currently pressed down.
-/// let pressed = app.pressed(KeyCode::KeyB);
-///
-/// // Read the current vertical mouse scroll value.
-/// let value = app.read_axis_values(MouseScrollAxis::Y);
-///
-/// // Read the current changes in relative mouse X and Y coordinates.
-/// let values = app.read_axis_values(MouseMove::default());
-/// let x = values[0];
-/// let y = values[1];
-/// ```
-pub trait QueryInput {
-    /// Checks if the `input` is currently pressed or active.
-    ///
-    /// This method is intended as a convenience for testing;
-    /// use an [`InputMap`](crate::input_map::InputMap) in real code.
-    fn pressed(&self, input: impl UserInput) -> bool;
-
-    /// Checks if the `input` is currently pressed or active on the specified [`Gamepad`].
-    ///
-    /// This method is intended as a convenience for testing;
-    /// use an [`InputMap`](crate::input_map::InputMap) in real code.
-    fn pressed_on_gamepad(&self, input: impl UserInput, gamepad: Option<Gamepad>) -> bool;
-
-    /// Retrieves the values on all axes represented by the `input`.
-    ///
-    /// Binary inputs (e.g., keys and buttons) are treated like single-axis inputs,
-    /// typically returning a value between `0.0` (not pressed) and `1.0` (fully pressed).
-    ///
-    /// This method is intended as a convenience for testing;
-    /// use an [`InputMap`](crate::input_map::InputMap) in real code.
-    fn read_axis_values(&self, input: impl UserInput) -> Vec<f32>;
-
-    /// Retrieves the values on all axes represented by the `input` on the specified [`Gamepad`].
-    ///
-    /// Binary inputs (e.g., keys and buttons) are treated like single-axis inputs,
-    /// typically returning a value between `0.0` (not pressed) and `1.0` (fully pressed).
-    ///
-    /// This method is intended as a convenience for testing;
-    /// use an [`InputMap`](crate::input_map::InputMap) in real code.
-    fn read_axis_values_on_gamepad(
-        &self,
-        input: impl UserInput,
-        gamepad: Option<Gamepad>,
-    ) -> Vec<f32>;
-}
-
-/// Send fake UI interaction for testing purposes.
-#[cfg(feature = "ui")]
-pub trait MockUIInteraction {
-    /// Presses all `bevy::ui` buttons with the matching `Marker` component
-    ///
-    /// Changes their [`Interaction`] component to [`Interaction::Pressed`]
-    fn click_button<Marker: Component>(&mut self);
-
-    /// Hovers over all `bevy::ui` buttons with the matching `Marker` component
-    ///
-    /// Changes their [`Interaction`] component to [`Interaction::Pressed`]
-    fn hover_button<Marker: Component>(&mut self);
-}
-
-impl MockInput for MutableInputStreams<'_> {
-    fn press_input(&mut self, input: impl UserInput) {
-        self.press_input_as_gamepad(input, self.guess_gamepad());
-    }
-
-    fn press_input_as_gamepad(&mut self, input: impl UserInput, gamepad: Option<Gamepad>) {
-        let raw_inputs = input.raw_inputs();
-
-        // Press KeyCode
-        for keycode in raw_inputs.keycodes.iter() {
-            self.send_keycode_state(keycode, ButtonState::Pressed);
-        }
-
-        // Press MouseButton
-        for button in raw_inputs.mouse_buttons.iter() {
-            self.send_mouse_button_state(button, ButtonState::Pressed);
-        }
-
-        // Press MouseMoveDirection, discrete mouse motion events
-        for direction in raw_inputs.mouse_move_directions.iter() {
-            self.send_mouse_move(direction.0.full_active_value());
-        }
-
-        // Press MouseScrollDirection, discrete mouse wheel events
-        for direction in raw_inputs.mouse_scroll_directions.iter() {
-            self.send_mouse_scroll(direction.0.full_active_value());
-        }
-
-        if let Some(gamepad) = gamepad {
-            for direction in raw_inputs.gamepad_control_directions.iter() {
-                self.send_gamepad_axis_value(
-                    gamepad,
-                    &direction.axis,
-                    direction.side.full_active_value(),
-                );
-            }
-
-            // Press GamepadButtonType.
-            // Unfortunately, due to upstream constraints, this has no effect
-            // because Bevy currently disregards all external GamepadButtonChangedEvent events.
-            // See <https://github.com/Leafwing-Studios/leafwing-input-manager/issues/516> for more details.
-            for button in raw_inputs.gamepad_buttons.iter() {
-                self.send_gamepad_button_state(gamepad, button, ButtonState::Pressed);
-            }
-        }
-    }
-
-    fn send_axis_values(&mut self, input: impl UserInput, values: impl IntoIterator<Item = f32>) {
-        self.send_axis_values_as_gamepad(input, values, self.guess_gamepad())
-    }
-
-    fn send_axis_values_as_gamepad(
-        &mut self,
-        input: impl UserInput,
-        values: impl IntoIterator<Item = f32>,
-        gamepad: Option<Gamepad>,
-    ) {
-        let raw_inputs = input.raw_inputs();
-        let mut value_iter = values.into_iter();
-
-        if let Some(gamepad) = gamepad {
-            for axis in raw_inputs.gamepad_axes.iter() {
-                let value = value_iter.next().unwrap_or_default();
-                self.send_gamepad_axis_value(gamepad, axis, value);
-            }
-        }
-
-        for axis in raw_inputs.mouse_move_axes.iter() {
-            let value = value_iter.next().unwrap_or_default();
-            let value = axis.dual_axis_value(value);
-            self.send_mouse_move(value);
-        }
-
-        for axis in raw_inputs.mouse_scroll_axes.iter() {
-            let value = value_iter.next().unwrap_or_default();
-            let value = axis.dual_axis_value(value);
-            self.send_mouse_scroll(value);
-        }
-    }
-
-    fn release_input(&mut self, input: impl UserInput) {
-        self.release_input_as_gamepad(input, self.guess_gamepad())
-    }
-
-    fn release_input_as_gamepad(&mut self, input: impl UserInput, gamepad: Option<Gamepad>) {
-        let raw_inputs = input.raw_inputs();
-
-        // Release KeyCode
-        for keycode in raw_inputs.keycodes.iter() {
-            self.send_keycode_state(keycode, ButtonState::Released);
-        }
-
-        // Release MouseButton
-        for button in raw_inputs.mouse_buttons.iter() {
-            self.send_mouse_button_state(button, ButtonState::Released);
-        }
-
-        // Release GamepadButtonType.
-        // Unfortunately, due to upstream constraints, this has no effect
-        // because Bevy currently disregards all external GamepadButtonChangedEvent events.
-        // See <https://github.com/Leafwing-Studios/leafwing-input-manager/issues/516> for more details.
-        if let Some(gamepad) = gamepad {
-            for button in raw_inputs.gamepad_buttons.iter() {
-                self.send_gamepad_button_state(gamepad, button, ButtonState::Released);
-            }
-        }
-
-        // Deactivate GamepadAxisType
-        if let Some(gamepad) = gamepad {
-            for direction in raw_inputs.gamepad_control_directions.iter() {
-                self.send_gamepad_axis_value(gamepad, &direction.axis, 0.0);
-            }
-
-            for axis in raw_inputs.gamepad_axes.iter() {
-                self.send_gamepad_axis_value(gamepad, axis, 0.0);
-            }
-        }
-
-        // Mouse axial inputs don't require an explicit deactivating,
-        // as we directly check the state by reading the mouse input events.
-    }
-
-    fn reset_inputs(&mut self) {
-        // WARNING: this *must* be updated when MutableInputStreams''s fields change
-        // Note that we deliberately are not resetting either Gamepads or associated_gamepad
-        // as they are not actual input data
-        *self.gamepad_buttons = Default::default();
-        *self.gamepad_axes = Default::default();
-        *self.keycodes = Default::default();
-        *self.mouse_buttons = Default::default();
-        *self.mouse_wheel = Default::default();
-        *self.mouse_motion = Default::default();
-    }
-}
-
-impl MutableInputStreams<'_> {
-    fn send_keycode_state(&mut self, keycode: &KeyCode, state: ButtonState) {
-        self.keyboard_events.send(KeyboardInput {
-            logical_key: Key::Unidentified(NativeKey::Unidentified),
-            key_code: *keycode,
-            state,
-            window: Entity::PLACEHOLDER,
-        });
-    }
-
-    fn send_mouse_button_state(&mut self, button: &MouseButton, state: ButtonState) {
-        self.mouse_button_events.send(MouseButtonInput {
-            button: *button,
-            state,
-            window: Entity::PLACEHOLDER,
-        });
-    }
-
-    fn send_mouse_scroll(&mut self, delta: Vec2) {
-        self.mouse_wheel.send(MouseWheel {
-            x: delta.x,
-            y: delta.y,
-            // FIXME: MouseScrollUnit is not recorded and is always assumed to be Pixel
-            unit: MouseScrollUnit::Pixel,
-            window: Entity::PLACEHOLDER,
-        });
-    }
-
-    fn send_mouse_move(&mut self, delta: Vec2) {
-        self.mouse_motion.send(MouseMotion { delta });
-    }
-
-    fn send_gamepad_button_state(
-        &mut self,
-        gamepad: Gamepad,
-        button_type: &GamepadButtonType,
-        state: ButtonState,
-    ) {
-        let value = f32::from(state == ButtonState::Pressed);
-        let event = GamepadButtonChangedEvent::new(gamepad, *button_type, value);
-        self.gamepad_events.send(GamepadEvent::Button(event));
-    }
-
-    fn send_gamepad_axis_value(
-        &mut self,
-        gamepad: Gamepad,
-        axis_type: &GamepadAxisType,
-        value: f32,
-    ) {
-        let event = GamepadAxisChangedEvent::new(gamepad, *axis_type, value);
-        self.gamepad_events.send(GamepadEvent::Axis(event));
-    }
-}
-
-impl QueryInput for InputStreams<'_> {
-    #[inline]
-    fn pressed(&self, input: impl UserInput) -> bool {
-        input.pressed(self)
-    }
-
-    #[inline]
-    fn pressed_on_gamepad(&self, input: impl UserInput, gamepad: Option<Gamepad>) -> bool {
-        let mut input_streams = self.clone();
-        input_streams.associated_gamepad = gamepad;
-
-        input_streams.pressed(input)
-    }
-
-    #[inline]
-    fn read_axis_values(&self, input: impl UserInput) -> Vec<f32> {
-        if let Some(data) = input.axis_pair(self) {
-            return vec![data.x(), data.y()];
-        }
-
-        vec![input.value(self)]
-    }
-
-    fn read_axis_values_on_gamepad(
-        &self,
-        input: impl UserInput,
-        gamepad: Option<Gamepad>,
-    ) -> Vec<f32> {
-        let mut input_streams = self.clone();
-        input_streams.associated_gamepad = gamepad;
-
-        input_streams.read_axis_values(input)
-    }
-}
-
-impl MockInput for World {
-    fn press_input(&mut self, input: impl UserInput) {
-        let mut mutable_input_streams = MutableInputStreams::from_world(self, None);
-
-        mutable_input_streams.press_input(input);
-    }
-
-    fn press_input_as_gamepad(&mut self, input: impl UserInput, gamepad: Option<Gamepad>) {
-        let mut mutable_input_streams = MutableInputStreams::from_world(self, gamepad);
-
-        mutable_input_streams.press_input_as_gamepad(input, gamepad);
-    }
-
-    fn send_axis_values(&mut self, input: impl UserInput, values: impl IntoIterator<Item = f32>) {
-        let mut mutable_input_streams = MutableInputStreams::from_world(self, None);
-
-        mutable_input_streams.send_axis_values(input, values);
-    }
-
-    fn send_axis_values_as_gamepad(
-        &mut self,
-        input: impl UserInput,
-        values: impl IntoIterator<Item = f32>,
-        gamepad: Option<Gamepad>,
-    ) {
-        let mut mutable_input_streams = MutableInputStreams::from_world(self, gamepad);
-
-        mutable_input_streams.send_axis_values(input, values);
-    }
-
-    fn release_input(&mut self, input: impl UserInput) {
-        let mut mutable_input_streams = MutableInputStreams::from_world(self, None);
-
-        mutable_input_streams.release_input(input);
-    }
-
-    fn release_input_as_gamepad(&mut self, input: impl UserInput, gamepad: Option<Gamepad>) {
-        let mut mutable_input_streams = MutableInputStreams::from_world(self, gamepad);
-
-        mutable_input_streams.release_input_as_gamepad(input, gamepad);
-    }
-
-    fn reset_inputs(&mut self) {
-        #[cfg(feature = "ui")]
-        {
-            let mut interaction_system_state: SystemState<Query<&mut Interaction>> =
-                SystemState::new(self);
-            let mut interaction_query = interaction_system_state.get_mut(self);
-
-            for mut interaction in interaction_query.iter_mut() {
-                *interaction = Interaction::None;
-            }
-        }
-
-        let mut input_system_state: SystemState<(
-            Option<ResMut<ButtonInput<GamepadButton>>>,
-            Option<ResMut<ButtonInput<KeyCode>>>,
-            Option<ResMut<ButtonInput<MouseButton>>>,
-        )> = SystemState::new(self);
-
-        let (maybe_gamepad, maybe_keyboard, maybe_mouse) = input_system_state.get_mut(self);
-
-        if let Some(mut gamepad) = maybe_gamepad {
-            *gamepad = Default::default();
-        }
-
-        if let Some(mut keyboard) = maybe_keyboard {
-            *keyboard = Default::default();
-        }
-
-        if let Some(mut mouse) = maybe_mouse {
-            *mouse = Default::default();
-        }
-
-        self.insert_resource(Events::<GamepadEvent>::default());
-
-        self.insert_resource(Events::<KeyboardInput>::default());
-
-        self.insert_resource(Events::<MouseButtonInput>::default());
-        self.insert_resource(Events::<MouseWheel>::default());
-        self.insert_resource(Events::<CursorMoved>::default());
-
-        self.insert_resource(Touches::default());
-        self.insert_resource(Events::<TouchInput>::default());
-    }
-}
-
-impl QueryInput for World {
-    fn pressed(&self, input: impl UserInput) -> bool {
-        self.pressed_on_gamepad(input, None)
-    }
-
-    fn pressed_on_gamepad(&self, input: impl UserInput, gamepad: Option<Gamepad>) -> bool {
-        let input_streams = InputStreams::from_world(self, gamepad);
-
-        input_streams.pressed(input)
-    }
-
-    fn read_axis_values(&self, input: impl UserInput) -> Vec<f32> {
-        self.read_axis_values_on_gamepad(input, None)
-    }
-
-    fn read_axis_values_on_gamepad(
-        &self,
-        input: impl UserInput,
-        gamepad: Option<Gamepad>,
-    ) -> Vec<f32> {
-        let input_streams = InputStreams::from_world(self, gamepad);
-
-        input_streams.read_axis_values(input)
-    }
-}
-
-#[cfg(feature = "ui")]
-impl MockUIInteraction for World {
-    fn click_button<Marker: Component>(&mut self) {
-        let mut button_query = self.query_filtered::<&mut Interaction, With<Marker>>();
-
-        for mut interaction in button_query.iter_mut(self) {
-            *interaction = Interaction::Pressed;
-        }
-    }
-
-    fn hover_button<Marker: Component>(&mut self) {
-        let mut button_query = self.query_filtered::<&mut Interaction, With<Marker>>();
-
-        for mut interaction in button_query.iter_mut(self) {
-            *interaction = Interaction::Hovered;
-        }
-    }
-}
-
-impl MockInput for App {
-<<<<<<< HEAD
-    fn press_input(&mut self, input: impl UserInput) {
-        self.world.press_input(input);
-    }
-
-    fn press_input_as_gamepad(&mut self, input: impl UserInput, gamepad: Option<Gamepad>) {
-        self.world.press_input_as_gamepad(input, gamepad);
-    }
-
-    fn send_axis_values(&mut self, input: impl UserInput, values: impl IntoIterator<Item = f32>) {
-        self.world.send_axis_values(input, values);
-=======
-    fn press_input(&mut self, input: impl Into<UserInput>) {
-        self.world_mut().press_input(input);
-    }
-
-    fn press_input_as_gamepad(&mut self, input: impl Into<UserInput>, gamepad: Option<Gamepad>) {
-        self.world_mut().press_input_as_gamepad(input, gamepad);
-    }
-
-    fn send_axis_values(
-        &mut self,
-        input: impl Into<UserInput>,
-        values: impl IntoIterator<Item = f32>,
-    ) {
-        self.world_mut().send_axis_values(input, values);
->>>>>>> a513ad05
-    }
-
-    fn send_axis_values_as_gamepad(
-        &mut self,
-        input: impl UserInput,
-        values: impl IntoIterator<Item = f32>,
-        gamepad: Option<Gamepad>,
-    ) {
-        self.world_mut()
-            .send_axis_values_as_gamepad(input, values, gamepad);
-    }
-
-<<<<<<< HEAD
-    fn release_input(&mut self, input: impl UserInput) {
-        self.world.release_input(input);
-    }
-
-    fn release_input_as_gamepad(&mut self, input: impl UserInput, gamepad: Option<Gamepad>) {
-        self.world.release_input_as_gamepad(input, gamepad);
-=======
-    fn release_input(&mut self, input: impl Into<UserInput>) {
-        self.world_mut().release_input(input);
-    }
-
-    fn release_input_as_gamepad(&mut self, input: impl Into<UserInput>, gamepad: Option<Gamepad>) {
-        self.world_mut().release_input_as_gamepad(input, gamepad);
->>>>>>> a513ad05
-    }
-
-    fn reset_inputs(&mut self) {
-        self.world_mut().reset_inputs();
-    }
-}
-
-impl QueryInput for App {
-<<<<<<< HEAD
-    fn pressed(&self, input: impl UserInput) -> bool {
-        self.world.pressed(input)
-    }
-
-    fn pressed_on_gamepad(&self, input: impl UserInput, gamepad: Option<Gamepad>) -> bool {
-        self.world.pressed_on_gamepad(input, gamepad)
-    }
-
-    fn read_axis_values(&self, input: impl UserInput) -> Vec<f32> {
-        self.world.read_axis_values(input)
-=======
-    fn pressed(&self, input: impl Into<UserInput>) -> bool {
-        self.world().pressed(input)
-    }
-
-    fn pressed_on_gamepad(&self, input: impl Into<UserInput>, gamepad: Option<Gamepad>) -> bool {
-        self.world().pressed_on_gamepad(input, gamepad)
-    }
-
-    fn read_axis_values(&self, input: impl Into<UserInput>) -> Vec<f32> {
-        self.world().read_axis_values(input)
->>>>>>> a513ad05
-    }
-
-    fn read_axis_values_on_gamepad(
-        &self,
-        input: impl UserInput,
-        gamepad: Option<Gamepad>,
-    ) -> Vec<f32> {
-        self.world().read_axis_values_on_gamepad(input, gamepad)
-    }
-}
-
-#[cfg(feature = "ui")]
-impl MockUIInteraction for App {
-    fn click_button<Marker: Component>(&mut self) {
-        self.world_mut().click_button::<Marker>();
-    }
-
-    fn hover_button<Marker: Component>(&mut self) {
-        self.world_mut().hover_button::<Marker>();
-    }
-}
-
-#[cfg(test)]
-mod test {
-    use crate::input_mocking::{MockInput, QueryInput};
-    use crate::user_input::*;
-    use bevy::input::gamepad::{
-        GamepadConnection, GamepadConnectionEvent, GamepadEvent, GamepadInfo,
-    };
-    use bevy::input::InputPlugin;
-    use bevy::prelude::*;
-
-    fn test_app() -> App {
-        let mut app = App::new();
-        app.add_plugins(InputPlugin);
-
-        let gamepad = Gamepad::new(0);
-        let mut gamepad_events = app.world_mut().resource_mut::<Events<GamepadEvent>>();
-        gamepad_events.send(GamepadEvent::Connection(GamepadConnectionEvent {
-            gamepad,
-            connection: GamepadConnection::Connected(GamepadInfo {
-                name: "TestController".into(),
-            }),
-        }));
-        app.update();
-        app.update();
-
-        app
-    }
-
-    #[test]
-    fn ordinary_button_inputs() {
-        let mut app = test_app();
-
-        // Test that buttons are unpressed by default
-        assert!(!app.pressed(KeyCode::Space));
-        assert!(!app.pressed(MouseButton::Right));
-
-        // Press buttons
-        app.press_input(KeyCode::Space);
-        app.press_input(MouseButton::Right);
-        app.update();
-
-        // Verify that checking the resource value directly works
-        let keyboard_input = app.world().resource::<ButtonInput<KeyCode>>();
-        assert!(keyboard_input.pressed(KeyCode::Space));
-
-        // Test the convenient `pressed` API
-        assert!(app.pressed(KeyCode::Space));
-        assert!(app.pressed(MouseButton::Right));
-
-        // Test that resetting inputs works
-        app.reset_inputs();
-        app.update();
-
-        assert!(!app.pressed(KeyCode::Space));
-        assert!(!app.pressed(MouseButton::Right));
-    }
-
-    #[test]
-    fn explicit_gamepad_button_inputs() {
-        let mut app = test_app();
-        let gamepad = Some(Gamepad::new(0));
-
-        // Test that buttons are unpressed by default
-        assert!(!app.pressed_on_gamepad(GamepadButtonType::North, gamepad));
-
-        // Press buttons
-        app.press_input_as_gamepad(GamepadButtonType::North, gamepad);
-        app.update();
-
-        // Verify the button are pressed
-        assert!(app.pressed_on_gamepad(GamepadButtonType::North, gamepad));
-
-        // Test that resetting inputs works
-        app.reset_inputs();
-        app.update();
-
-        // Verify the button are released
-        assert!(!app.pressed_on_gamepad(GamepadButtonType::North, gamepad));
-    }
-
-    #[test]
-    fn implicit_gamepad_button_inputs() {
-        let mut app = test_app();
-
-        // Test that buttons are unpressed by default
-        assert!(!app.pressed(GamepadButtonType::North));
-
-        // Press buttons
-        app.press_input(GamepadButtonType::North);
-        app.update();
-
-        // Verify the button are pressed
-        assert!(app.pressed(GamepadButtonType::North));
-
-        // Test that resetting inputs works
-        app.reset_inputs();
-        app.update();
-
-        // Verify the button are released
-        assert!(!app.pressed(GamepadButtonType::North));
-    }
-
-    #[test]
-    #[ignore = "Mouse axis input clearing is buggy. Try again after https://github.com/bevyengine/bevy/pull/13762 is released."]
-    fn mouse_inputs() {
-        let mut app = test_app();
-
-        // Mouse axes should be inactive by default (no scroll or movement)
-        assert_eq!(app.read_axis_values(MouseMove::default()), [0.0, 0.0]);
-        assert_eq!(app.read_axis_values(MouseScroll::default()), [0.0, 0.0]);
-
-        // Send a simulated mouse scroll event with a value of 3 (positive for up)
-        app.send_axis_values(MouseScrollAxis::Y, [3.0]);
-        app.update();
-
-        // Verify the mouse wheel Y axis reflects the simulated scroll
-        // and the other axis isn't affected
-        assert_eq!(app.read_axis_values(MouseScrollAxis::X), [0.0]);
-        assert_eq!(app.read_axis_values(MouseScrollAxis::Y), [3.0]);
-        assert_eq!(app.read_axis_values(MouseScroll::default()), [0.0, 3.0]);
-
-        // Send a simulated mouse movement event with a delta of (3.0, 2.0)
-        app.send_axis_values(MouseScroll::default(), [3.0, 2.0]);
-        app.update();
-
-        // Verify the mouse motion axes reflects the simulated movement
-        assert_eq!(app.read_axis_values(MouseScroll::default()), [3.0, 2.0]);
-
-        // Mouse input data is typically reset every frame
-        // Verify other axes aren't affected
-        assert_eq!(app.read_axis_values(MouseMove::default()), [0.0, 0.0]);
-
-        // Test that resetting inputs works
-        app.reset_inputs();
-        app.update();
-
-        // Verify all axes have no value after reset
-        assert_eq!(app.read_axis_values(MouseScrollAxis::Y), [0.0]);
-        assert_eq!(app.read_axis_values(MouseScroll::default()), [0.0, 0.0]);
-    }
-
-    #[test]
-    #[cfg(feature = "ui")]
-    fn ui_inputs() {
-        use crate::input_mocking::MockUIInteraction;
-        use bevy::ecs::prelude::*;
-        use bevy::ui::Interaction;
-
-        #[derive(Component)]
-        struct ButtonMarker;
-
-        let mut app = App::new();
-        app.add_plugins(InputPlugin);
-
-        // Marked button
-        app.world_mut().spawn((Interaction::None, ButtonMarker));
-
-        // Unmarked button
-        app.world_mut().spawn(Interaction::None);
-
-        // Click the button
-        app.world_mut().click_button::<ButtonMarker>();
-        app.update();
-
-        let mut interaction_query = app
-            .world_mut()
-            .query::<(&Interaction, Option<&ButtonMarker>)>();
-        for (interaction, maybe_marker) in interaction_query.iter(app.world()) {
-            match maybe_marker {
-                Some(_) => assert_eq!(*interaction, Interaction::Pressed),
-                None => assert_eq!(*interaction, Interaction::None),
-            }
-        }
-
-        // Reset inputs
-        app.world_mut().reset_inputs();
-
-        let mut interaction_query = app.world_mut().query::<&Interaction>();
-        for interaction in interaction_query.iter(app.world()) {
-            assert_eq!(*interaction, Interaction::None)
-        }
-
-        // Hover over the button
-        app.hover_button::<ButtonMarker>();
-        app.update();
-
-        let mut interaction_query = app
-            .world_mut()
-            .query::<(&Interaction, Option<&ButtonMarker>)>();
-        for (interaction, maybe_marker) in interaction_query.iter(app.world()) {
-            match maybe_marker {
-                Some(_) => assert_eq!(*interaction, Interaction::Hovered),
-                None => assert_eq!(*interaction, Interaction::None),
-            }
-        }
-
-        // Reset inputs
-        app.world_mut().reset_inputs();
-
-        let mut interaction_query = app.world_mut().query::<&Interaction>();
-        for interaction in interaction_query.iter(app.world()) {
-            assert_eq!(*interaction, Interaction::None)
-        }
-    }
-}
+//! Helpful utilities for testing input management by sending mock input events
+//!
+//! The [`MockInput`] trait contains methods with the same API that operate at three levels:
+//!
+//! 1. [`App`].
+//! 2. [`World`].
+//! 3. [`MutableInputStreams`].
+//!
+//! Each passing down the supplied arguments to the next.
+
+use bevy::ecs::system::SystemState;
+use bevy::input::gamepad::{Gamepad, GamepadButton, GamepadButtonType, GamepadEvent};
+use bevy::input::gamepad::{GamepadAxisChangedEvent, GamepadButtonChangedEvent};
+use bevy::input::keyboard::{Key, KeyCode, KeyboardInput, NativeKey};
+use bevy::input::mouse::{MouseButton, MouseButtonInput, MouseMotion, MouseScrollUnit, MouseWheel};
+use bevy::input::touch::{TouchInput, Touches};
+use bevy::input::{ButtonInput, ButtonState};
+use bevy::prelude::{App, Entity, Events, GamepadAxisType, ResMut, Vec2, World};
+use bevy::window::CursorMoved;
+
+#[cfg(feature = "ui")]
+use bevy::ecs::{component::Component, query::With, system::Query};
+#[cfg(feature = "ui")]
+use bevy::ui::Interaction;
+
+use crate::input_streams::{InputStreams, MutableInputStreams};
+use crate::user_input::*;
+
+/// Send fake input events for testing purposes
+///
+/// In game code, you should (almost) always be setting the [`ActionState`](crate::action_state::ActionState)
+/// directly instead.
+///
+/// # Warning
+///
+/// You *must* call [`app.update()`](App::update) at least once after sending input
+/// with [`InputPlugin`](bevy::input::InputPlugin) included in your plugin set
+/// for the raw input events to be processed into [`ButtonInput`] and [`Axis`](bevy::prelude::Axis) data.
+///
+/// # Examples
+///
+/// ```rust
+/// use bevy::prelude::*;
+/// use bevy::input::InputPlugin;
+/// use leafwing_input_manager::input_mocking::MockInput;
+/// use leafwing_input_manager::prelude::*;
+///
+/// let mut app = App::new();
+///
+/// // This functionality requires Bevy's InputPlugin (included with DefaultPlugins)
+/// app.add_plugins(InputPlugin);
+///
+/// // Press a key press directly.
+/// app.press_input(KeyCode::KeyD);
+///
+/// // Or use chords to press multiple keys at the same time!
+/// let bevy = [KeyCode::KeyB, KeyCode::KeyE, KeyCode::KeyV, KeyCode::KeyY];
+/// app.press_input(InputChord::new(bevy));
+///
+/// // Send values to an axis.
+/// app.send_axis_values(MouseScrollAxis::Y, [5.0]);
+///
+/// // Send values to two axes.
+/// app.send_axis_values(MouseMove::default(), [5.0, 8.0]);
+///
+/// // Release or deactivate an input.
+/// app.release_input(KeyCode::KeyR);
+///
+/// // Reset all inputs to their default state.
+/// app.reset_inputs();
+///
+/// // Remember to call the update method at least once after sending input.
+/// app.update();
+/// ```
+pub trait MockInput {
+    /// Simulates an activated event for the given `input`,
+    /// pressing all buttons and keys in the [`RawInputs`](crate::raw_inputs::RawInputs) of the `input`.
+    ///
+    /// To avoid confusing adjustments, it is best to stick with straightforward button-like inputs,
+    /// like [`KeyCode`]s, [`ModifierKey`]s, and [`InputChord`]s.
+    /// Axial inputs (e.g., analog thumb sticks) aren't affected.
+    /// Use [`Self::send_axis_values`] for those.
+    ///
+    /// # Input State Persistence
+    ///
+    /// Pressed inputs remain active until explicitly released or by calling [`Self::reset_inputs`].
+    ///
+    /// # Gamepad Input
+    ///
+    /// Gamepad input is sent by the first registered controller.
+    /// If no controllers are found, it is silently ignored.
+    ///
+    /// # Limitations
+    ///
+    /// Unfortunately, due to upstream constraints,
+    /// pressing a [`GamepadButtonType`] has no effect
+    /// because Bevy currently disregards all external [`GamepadButtonChangedEvent`] events.
+    /// See <https://github.com/Leafwing-Studios/leafwing-input-manager/issues/516> for more details.
+    fn press_input(&mut self, input: impl UserInput);
+
+    /// Simulates an activated event for the given `input`, using the specified `gamepad`,
+    /// pressing all buttons and keys in the [`RawInputs`](crate::raw_inputs::RawInputs) of the `input`.
+    ///
+    /// To avoid confusing adjustments, it is best to stick with straightforward button-like inputs,
+    /// like [`KeyCode`]s, [`ModifierKey`]s, and [`InputChord`]s.
+    /// Axial inputs (e.g., analog thumb sticks) aren't affected.
+    /// Use [`Self::send_axis_values_as_gamepad`] for those.
+    ///
+    /// # Input State Persistence
+    ///
+    /// Pressed inputs remain active until explicitly released or by calling [`Self::reset_inputs`].
+    ///
+    /// # Limitations
+    ///
+    /// Unfortunately, due to upstream constraints,
+    /// pressing a [`GamepadButtonType`] has no effect
+    /// because Bevy currently disregards all external [`GamepadButtonChangedEvent`] events.
+    /// See <https://github.com/Leafwing-Studios/leafwing-input-manager/issues/516> for more details.
+    fn press_input_as_gamepad(&mut self, input: impl UserInput, gamepad: Option<Gamepad>);
+
+    /// Simulates axis value changed events for the given `input`.
+    /// Each value in the `values` iterator corresponds to an axis in the [`RawInputs`](crate::raw_inputs::RawInputs) of the `input`.
+    /// Missing axis values default to `0.0`.
+    ///
+    /// To avoid confusing adjustments, it is best to stick with straightforward axis-like inputs
+    /// like [`MouseScrollAxis::Y`], [`MouseMove`] and [`GamepadStick::LEFT`].
+    /// Non-axial inputs (e.g., keys and buttons) aren't affected;
+    /// the current value will be retained for the next encountered axis.
+    /// Use [`Self::press_input`] for those.
+    ///
+    /// # Input State Persistence
+    ///
+    /// Each axis remains at the specified value until explicitly changed or by calling [`Self::reset_inputs`].
+    ///
+    /// # Gamepad Input
+    ///
+    /// Gamepad input is sent by the first registered controller.
+    /// If no controllers are found, it is silently ignored.
+    fn send_axis_values(&mut self, input: impl UserInput, values: impl IntoIterator<Item = f32>);
+
+    /// Simulates axis value changed events for the given `input`, using the specified `gamepad`.
+    /// Each value in the `values` iterator corresponds to an axis in the [`RawInputs`](crate::raw_inputs::RawInputs) of the `input`.
+    /// Missing axis values default to `0.0`.
+    ///
+    /// To avoid confusing adjustments, it is best to stick with straightforward axis-like inputs
+    /// like [`MouseScrollAxis::Y`], [`MouseMove`] and [`GamepadStick::LEFT`].
+    /// Non-axial inputs (e.g., keys and buttons) aren't affected;
+    /// the current value will be retained for the next encountered axis.
+    /// Use [`Self::press_input_as_gamepad`] for those.
+    ///
+    /// # Input State Persistence
+    ///
+    /// Each axis remains at the specified value until explicitly changed or by calling [`Self::reset_inputs`].
+    fn send_axis_values_as_gamepad(
+        &mut self,
+        input: impl UserInput,
+        values: impl IntoIterator<Item = f32>,
+        gamepad: Option<Gamepad>,
+    );
+
+    /// Simulates a released or deactivated event for the given `input`.
+    ///
+    /// # Gamepad Input
+    ///
+    /// Gamepad input is sent by the first registered controller.
+    /// If no controllers are found, it is silently ignored.
+    fn release_input(&mut self, input: impl UserInput);
+
+    /// Simulates a released or deactivated event for the given `input`, using the specified `gamepad`.
+    fn release_input_as_gamepad(&mut self, input: impl UserInput, gamepad: Option<Gamepad>);
+
+    /// Resets all inputs in the [`MutableInputStreams`] to their default state.
+    ///
+    /// All buttons are released, and `just_pressed` and `just_released` information on the [`ButtonInput`] type are lost.
+    /// `just_pressed` and `just_released` on the [`ActionState`](crate::action_state::ActionState) will be kept.
+    ///
+    /// This will clear all [`KeyCode`], [`GamepadButton`] and [`MouseButton`] input streams,
+    /// as well as any [`Interaction`] components and all input [`Events`].
+    fn reset_inputs(&mut self);
+}
+
+/// Query input state directly for testing purposes.
+///
+/// In game code, you should (almost) always be using [`ActionState`](crate::action_state::ActionState)
+/// methods instead.
+///
+/// # Examples
+///
+/// ```rust
+/// use bevy::prelude::*;
+/// use bevy::input::InputPlugin;
+/// use leafwing_input_manager::input_mocking::QueryInput;
+/// use leafwing_input_manager::prelude::*;
+///
+/// let mut app = App::new();
+///
+/// // This functionality requires Bevy's InputPlugin (included with DefaultPlugins)
+/// app.add_plugins(InputPlugin);
+///
+/// // Check if a key is currently pressed down.
+/// let pressed = app.pressed(KeyCode::KeyB);
+///
+/// // Read the current vertical mouse scroll value.
+/// let value = app.read_axis_values(MouseScrollAxis::Y);
+///
+/// // Read the current changes in relative mouse X and Y coordinates.
+/// let values = app.read_axis_values(MouseMove::default());
+/// let x = values[0];
+/// let y = values[1];
+/// ```
+pub trait QueryInput {
+    /// Checks if the `input` is currently pressed or active.
+    ///
+    /// This method is intended as a convenience for testing;
+    /// use an [`InputMap`](crate::input_map::InputMap) in real code.
+    fn pressed(&self, input: impl UserInput) -> bool;
+
+    /// Checks if the `input` is currently pressed or active on the specified [`Gamepad`].
+    ///
+    /// This method is intended as a convenience for testing;
+    /// use an [`InputMap`](crate::input_map::InputMap) in real code.
+    fn pressed_on_gamepad(&self, input: impl UserInput, gamepad: Option<Gamepad>) -> bool;
+
+    /// Retrieves the values on all axes represented by the `input`.
+    ///
+    /// Binary inputs (e.g., keys and buttons) are treated like single-axis inputs,
+    /// typically returning a value between `0.0` (not pressed) and `1.0` (fully pressed).
+    ///
+    /// This method is intended as a convenience for testing;
+    /// use an [`InputMap`](crate::input_map::InputMap) in real code.
+    fn read_axis_values(&self, input: impl UserInput) -> Vec<f32>;
+
+    /// Retrieves the values on all axes represented by the `input` on the specified [`Gamepad`].
+    ///
+    /// Binary inputs (e.g., keys and buttons) are treated like single-axis inputs,
+    /// typically returning a value between `0.0` (not pressed) and `1.0` (fully pressed).
+    ///
+    /// This method is intended as a convenience for testing;
+    /// use an [`InputMap`](crate::input_map::InputMap) in real code.
+    fn read_axis_values_on_gamepad(
+        &self,
+        input: impl UserInput,
+        gamepad: Option<Gamepad>,
+    ) -> Vec<f32>;
+}
+
+/// Send fake UI interaction for testing purposes.
+#[cfg(feature = "ui")]
+pub trait MockUIInteraction {
+    /// Presses all `bevy::ui` buttons with the matching `Marker` component
+    ///
+    /// Changes their [`Interaction`] component to [`Interaction::Pressed`]
+    fn click_button<Marker: Component>(&mut self);
+
+    /// Hovers over all `bevy::ui` buttons with the matching `Marker` component
+    ///
+    /// Changes their [`Interaction`] component to [`Interaction::Pressed`]
+    fn hover_button<Marker: Component>(&mut self);
+}
+
+impl MockInput for MutableInputStreams<'_> {
+    fn press_input(&mut self, input: impl UserInput) {
+        self.press_input_as_gamepad(input, self.guess_gamepad());
+    }
+
+    fn press_input_as_gamepad(&mut self, input: impl UserInput, gamepad: Option<Gamepad>) {
+        let raw_inputs = input.raw_inputs();
+
+        // Press KeyCode
+        for keycode in raw_inputs.keycodes.iter() {
+            self.send_keycode_state(keycode, ButtonState::Pressed);
+        }
+
+        // Press MouseButton
+        for button in raw_inputs.mouse_buttons.iter() {
+            self.send_mouse_button_state(button, ButtonState::Pressed);
+        }
+
+        // Press MouseMoveDirection, discrete mouse motion events
+        for direction in raw_inputs.mouse_move_directions.iter() {
+            self.send_mouse_move(direction.0.full_active_value());
+        }
+
+        // Press MouseScrollDirection, discrete mouse wheel events
+        for direction in raw_inputs.mouse_scroll_directions.iter() {
+            self.send_mouse_scroll(direction.0.full_active_value());
+        }
+
+        if let Some(gamepad) = gamepad {
+            for direction in raw_inputs.gamepad_control_directions.iter() {
+                self.send_gamepad_axis_value(
+                    gamepad,
+                    &direction.axis,
+                    direction.side.full_active_value(),
+                );
+            }
+
+            // Press GamepadButtonType.
+            // Unfortunately, due to upstream constraints, this has no effect
+            // because Bevy currently disregards all external GamepadButtonChangedEvent events.
+            // See <https://github.com/Leafwing-Studios/leafwing-input-manager/issues/516> for more details.
+            for button in raw_inputs.gamepad_buttons.iter() {
+                self.send_gamepad_button_state(gamepad, button, ButtonState::Pressed);
+            }
+        }
+    }
+
+    fn send_axis_values(&mut self, input: impl UserInput, values: impl IntoIterator<Item = f32>) {
+        self.send_axis_values_as_gamepad(input, values, self.guess_gamepad())
+    }
+
+    fn send_axis_values_as_gamepad(
+        &mut self,
+        input: impl UserInput,
+        values: impl IntoIterator<Item = f32>,
+        gamepad: Option<Gamepad>,
+    ) {
+        let raw_inputs = input.raw_inputs();
+        let mut value_iter = values.into_iter();
+
+        if let Some(gamepad) = gamepad {
+            for axis in raw_inputs.gamepad_axes.iter() {
+                let value = value_iter.next().unwrap_or_default();
+                self.send_gamepad_axis_value(gamepad, axis, value);
+            }
+        }
+
+        for axis in raw_inputs.mouse_move_axes.iter() {
+            let value = value_iter.next().unwrap_or_default();
+            let value = axis.dual_axis_value(value);
+            self.send_mouse_move(value);
+        }
+
+        for axis in raw_inputs.mouse_scroll_axes.iter() {
+            let value = value_iter.next().unwrap_or_default();
+            let value = axis.dual_axis_value(value);
+            self.send_mouse_scroll(value);
+        }
+    }
+
+    fn release_input(&mut self, input: impl UserInput) {
+        self.release_input_as_gamepad(input, self.guess_gamepad())
+    }
+
+    fn release_input_as_gamepad(&mut self, input: impl UserInput, gamepad: Option<Gamepad>) {
+        let raw_inputs = input.raw_inputs();
+
+        // Release KeyCode
+        for keycode in raw_inputs.keycodes.iter() {
+            self.send_keycode_state(keycode, ButtonState::Released);
+        }
+
+        // Release MouseButton
+        for button in raw_inputs.mouse_buttons.iter() {
+            self.send_mouse_button_state(button, ButtonState::Released);
+        }
+
+        // Release GamepadButtonType.
+        // Unfortunately, due to upstream constraints, this has no effect
+        // because Bevy currently disregards all external GamepadButtonChangedEvent events.
+        // See <https://github.com/Leafwing-Studios/leafwing-input-manager/issues/516> for more details.
+        if let Some(gamepad) = gamepad {
+            for button in raw_inputs.gamepad_buttons.iter() {
+                self.send_gamepad_button_state(gamepad, button, ButtonState::Released);
+            }
+        }
+
+        // Deactivate GamepadAxisType
+        if let Some(gamepad) = gamepad {
+            for direction in raw_inputs.gamepad_control_directions.iter() {
+                self.send_gamepad_axis_value(gamepad, &direction.axis, 0.0);
+            }
+
+            for axis in raw_inputs.gamepad_axes.iter() {
+                self.send_gamepad_axis_value(gamepad, axis, 0.0);
+            }
+        }
+
+        // Mouse axial inputs don't require an explicit deactivating,
+        // as we directly check the state by reading the mouse input events.
+    }
+
+    fn reset_inputs(&mut self) {
+        // WARNING: this *must* be updated when MutableInputStreams''s fields change
+        // Note that we deliberately are not resetting either Gamepads or associated_gamepad
+        // as they are not actual input data
+        *self.gamepad_buttons = Default::default();
+        *self.gamepad_axes = Default::default();
+        *self.keycodes = Default::default();
+        *self.mouse_buttons = Default::default();
+        *self.mouse_wheel = Default::default();
+        *self.mouse_motion = Default::default();
+    }
+}
+
+impl MutableInputStreams<'_> {
+    fn send_keycode_state(&mut self, keycode: &KeyCode, state: ButtonState) {
+        self.keyboard_events.send(KeyboardInput {
+            logical_key: Key::Unidentified(NativeKey::Unidentified),
+            key_code: *keycode,
+            state,
+            window: Entity::PLACEHOLDER,
+        });
+    }
+
+    fn send_mouse_button_state(&mut self, button: &MouseButton, state: ButtonState) {
+        self.mouse_button_events.send(MouseButtonInput {
+            button: *button,
+            state,
+            window: Entity::PLACEHOLDER,
+        });
+    }
+
+    fn send_mouse_scroll(&mut self, delta: Vec2) {
+        self.mouse_wheel.send(MouseWheel {
+            x: delta.x,
+            y: delta.y,
+            // FIXME: MouseScrollUnit is not recorded and is always assumed to be Pixel
+            unit: MouseScrollUnit::Pixel,
+            window: Entity::PLACEHOLDER,
+        });
+    }
+
+    fn send_mouse_move(&mut self, delta: Vec2) {
+        self.mouse_motion.send(MouseMotion { delta });
+    }
+
+    fn send_gamepad_button_state(
+        &mut self,
+        gamepad: Gamepad,
+        button_type: &GamepadButtonType,
+        state: ButtonState,
+    ) {
+        let value = f32::from(state == ButtonState::Pressed);
+        let event = GamepadButtonChangedEvent::new(gamepad, *button_type, value);
+        self.gamepad_events.send(GamepadEvent::Button(event));
+    }
+
+    fn send_gamepad_axis_value(
+        &mut self,
+        gamepad: Gamepad,
+        axis_type: &GamepadAxisType,
+        value: f32,
+    ) {
+        let event = GamepadAxisChangedEvent::new(gamepad, *axis_type, value);
+        self.gamepad_events.send(GamepadEvent::Axis(event));
+    }
+}
+
+impl QueryInput for InputStreams<'_> {
+    #[inline]
+    fn pressed(&self, input: impl UserInput) -> bool {
+        input.pressed(self)
+    }
+
+    #[inline]
+    fn pressed_on_gamepad(&self, input: impl UserInput, gamepad: Option<Gamepad>) -> bool {
+        let mut input_streams = self.clone();
+        input_streams.associated_gamepad = gamepad;
+
+        input_streams.pressed(input)
+    }
+
+    #[inline]
+    fn read_axis_values(&self, input: impl UserInput) -> Vec<f32> {
+        if let Some(data) = input.axis_pair(self) {
+            return vec![data.x(), data.y()];
+        }
+
+        vec![input.value(self)]
+    }
+
+    fn read_axis_values_on_gamepad(
+        &self,
+        input: impl UserInput,
+        gamepad: Option<Gamepad>,
+    ) -> Vec<f32> {
+        let mut input_streams = self.clone();
+        input_streams.associated_gamepad = gamepad;
+
+        input_streams.read_axis_values(input)
+    }
+}
+
+impl MockInput for World {
+    fn press_input(&mut self, input: impl UserInput) {
+        let mut mutable_input_streams = MutableInputStreams::from_world(self, None);
+
+        mutable_input_streams.press_input(input);
+    }
+
+    fn press_input_as_gamepad(&mut self, input: impl UserInput, gamepad: Option<Gamepad>) {
+        let mut mutable_input_streams = MutableInputStreams::from_world(self, gamepad);
+
+        mutable_input_streams.press_input_as_gamepad(input, gamepad);
+    }
+
+    fn send_axis_values(&mut self, input: impl UserInput, values: impl IntoIterator<Item = f32>) {
+        let mut mutable_input_streams = MutableInputStreams::from_world(self, None);
+
+        mutable_input_streams.send_axis_values(input, values);
+    }
+
+    fn send_axis_values_as_gamepad(
+        &mut self,
+        input: impl UserInput,
+        values: impl IntoIterator<Item = f32>,
+        gamepad: Option<Gamepad>,
+    ) {
+        let mut mutable_input_streams = MutableInputStreams::from_world(self, gamepad);
+
+        mutable_input_streams.send_axis_values(input, values);
+    }
+
+    fn release_input(&mut self, input: impl UserInput) {
+        let mut mutable_input_streams = MutableInputStreams::from_world(self, None);
+
+        mutable_input_streams.release_input(input);
+    }
+
+    fn release_input_as_gamepad(&mut self, input: impl UserInput, gamepad: Option<Gamepad>) {
+        let mut mutable_input_streams = MutableInputStreams::from_world(self, gamepad);
+
+        mutable_input_streams.release_input_as_gamepad(input, gamepad);
+    }
+
+    fn reset_inputs(&mut self) {
+        #[cfg(feature = "ui")]
+        {
+            let mut interaction_system_state: SystemState<Query<&mut Interaction>> =
+                SystemState::new(self);
+            let mut interaction_query = interaction_system_state.get_mut(self);
+
+            for mut interaction in interaction_query.iter_mut() {
+                *interaction = Interaction::None;
+            }
+        }
+
+        let mut input_system_state: SystemState<(
+            Option<ResMut<ButtonInput<GamepadButton>>>,
+            Option<ResMut<ButtonInput<KeyCode>>>,
+            Option<ResMut<ButtonInput<MouseButton>>>,
+        )> = SystemState::new(self);
+
+        let (maybe_gamepad, maybe_keyboard, maybe_mouse) = input_system_state.get_mut(self);
+
+        if let Some(mut gamepad) = maybe_gamepad {
+            *gamepad = Default::default();
+        }
+
+        if let Some(mut keyboard) = maybe_keyboard {
+            *keyboard = Default::default();
+        }
+
+        if let Some(mut mouse) = maybe_mouse {
+            *mouse = Default::default();
+        }
+
+        self.insert_resource(Events::<GamepadEvent>::default());
+
+        self.insert_resource(Events::<KeyboardInput>::default());
+
+        self.insert_resource(Events::<MouseButtonInput>::default());
+        self.insert_resource(Events::<MouseWheel>::default());
+        self.insert_resource(Events::<CursorMoved>::default());
+
+        self.insert_resource(Touches::default());
+        self.insert_resource(Events::<TouchInput>::default());
+    }
+}
+
+impl QueryInput for World {
+    fn pressed(&self, input: impl UserInput) -> bool {
+        self.pressed_on_gamepad(input, None)
+    }
+
+    fn pressed_on_gamepad(&self, input: impl UserInput, gamepad: Option<Gamepad>) -> bool {
+        let input_streams = InputStreams::from_world(self, gamepad);
+
+        input_streams.pressed(input)
+    }
+
+    fn read_axis_values(&self, input: impl UserInput) -> Vec<f32> {
+        self.read_axis_values_on_gamepad(input, None)
+    }
+
+    fn read_axis_values_on_gamepad(
+        &self,
+        input: impl UserInput,
+        gamepad: Option<Gamepad>,
+    ) -> Vec<f32> {
+        let input_streams = InputStreams::from_world(self, gamepad);
+
+        input_streams.read_axis_values(input)
+    }
+}
+
+#[cfg(feature = "ui")]
+impl MockUIInteraction for World {
+    fn click_button<Marker: Component>(&mut self) {
+        let mut button_query = self.query_filtered::<&mut Interaction, With<Marker>>();
+
+        for mut interaction in button_query.iter_mut(self) {
+            *interaction = Interaction::Pressed;
+        }
+    }
+
+    fn hover_button<Marker: Component>(&mut self) {
+        let mut button_query = self.query_filtered::<&mut Interaction, With<Marker>>();
+
+        for mut interaction in button_query.iter_mut(self) {
+            *interaction = Interaction::Hovered;
+        }
+    }
+}
+
+impl MockInput for App {
+    fn press_input(&mut self, input: impl UserInput) {
+        self.world.press_input(input);
+    }
+
+    fn press_input_as_gamepad(&mut self, input: impl UserInput, gamepad: Option<Gamepad>) {
+        self.world.press_input_as_gamepad(input, gamepad);
+    }
+
+    fn send_axis_values(&mut self, input: impl UserInput, values: impl IntoIterator<Item = f32>) {
+        self.world.send_axis_values(input, values);
+    }
+
+    fn send_axis_values_as_gamepad(
+        &mut self,
+        input: impl UserInput,
+        values: impl IntoIterator<Item = f32>,
+        gamepad: Option<Gamepad>,
+    ) {
+        self.world_mut()
+            .send_axis_values_as_gamepad(input, values, gamepad);
+    }
+
+    fn release_input(&mut self, input: impl UserInput) {
+        self.world.release_input(input);
+    }
+
+    fn release_input_as_gamepad(&mut self, input: impl UserInput, gamepad: Option<Gamepad>) {
+        self.world.release_input_as_gamepad(input, gamepad);
+    }
+
+    fn reset_inputs(&mut self) {
+        self.world_mut().reset_inputs();
+    }
+}
+
+impl QueryInput for App {
+    fn pressed(&self, input: impl UserInput) -> bool {
+        self.world.pressed(input)
+    }
+
+    fn pressed_on_gamepad(&self, input: impl UserInput, gamepad: Option<Gamepad>) -> bool {
+        self.world.pressed_on_gamepad(input, gamepad)
+    }
+
+    fn read_axis_values(&self, input: impl UserInput) -> Vec<f32> {
+        self.world.read_axis_values(input)
+    }
+
+    fn read_axis_values_on_gamepad(
+        &self,
+        input: impl UserInput,
+        gamepad: Option<Gamepad>,
+    ) -> Vec<f32> {
+        self.world().read_axis_values_on_gamepad(input, gamepad)
+    }
+}
+
+#[cfg(feature = "ui")]
+impl MockUIInteraction for App {
+    fn click_button<Marker: Component>(&mut self) {
+        self.world_mut().click_button::<Marker>();
+    }
+
+    fn hover_button<Marker: Component>(&mut self) {
+        self.world_mut().hover_button::<Marker>();
+    }
+}
+
+#[cfg(test)]
+mod test {
+    use crate::input_mocking::{MockInput, QueryInput};
+    use crate::user_input::*;
+    use bevy::input::gamepad::{
+        GamepadConnection, GamepadConnectionEvent, GamepadEvent, GamepadInfo,
+    };
+    use bevy::input::InputPlugin;
+    use bevy::prelude::*;
+
+    fn test_app() -> App {
+        let mut app = App::new();
+        app.add_plugins(InputPlugin);
+
+        let gamepad = Gamepad::new(0);
+        let mut gamepad_events = app.world_mut().resource_mut::<Events<GamepadEvent>>();
+        gamepad_events.send(GamepadEvent::Connection(GamepadConnectionEvent {
+            gamepad,
+            connection: GamepadConnection::Connected(GamepadInfo {
+                name: "TestController".into(),
+            }),
+        }));
+        app.update();
+        app.update();
+
+        app
+    }
+
+    #[test]
+    fn ordinary_button_inputs() {
+        let mut app = test_app();
+
+        // Test that buttons are unpressed by default
+        assert!(!app.pressed(KeyCode::Space));
+        assert!(!app.pressed(MouseButton::Right));
+
+        // Press buttons
+        app.press_input(KeyCode::Space);
+        app.press_input(MouseButton::Right);
+        app.update();
+
+        // Verify that checking the resource value directly works
+        let keyboard_input = app.world().resource::<ButtonInput<KeyCode>>();
+        assert!(keyboard_input.pressed(KeyCode::Space));
+
+        // Test the convenient `pressed` API
+        assert!(app.pressed(KeyCode::Space));
+        assert!(app.pressed(MouseButton::Right));
+
+        // Test that resetting inputs works
+        app.reset_inputs();
+        app.update();
+
+        assert!(!app.pressed(KeyCode::Space));
+        assert!(!app.pressed(MouseButton::Right));
+    }
+
+    #[test]
+    fn explicit_gamepad_button_inputs() {
+        let mut app = test_app();
+        let gamepad = Some(Gamepad::new(0));
+
+        // Test that buttons are unpressed by default
+        assert!(!app.pressed_on_gamepad(GamepadButtonType::North, gamepad));
+
+        // Press buttons
+        app.press_input_as_gamepad(GamepadButtonType::North, gamepad);
+        app.update();
+
+        // Verify the button are pressed
+        assert!(app.pressed_on_gamepad(GamepadButtonType::North, gamepad));
+
+        // Test that resetting inputs works
+        app.reset_inputs();
+        app.update();
+
+        // Verify the button are released
+        assert!(!app.pressed_on_gamepad(GamepadButtonType::North, gamepad));
+    }
+
+    #[test]
+    fn implicit_gamepad_button_inputs() {
+        let mut app = test_app();
+
+        // Test that buttons are unpressed by default
+        assert!(!app.pressed(GamepadButtonType::North));
+
+        // Press buttons
+        app.press_input(GamepadButtonType::North);
+        app.update();
+
+        // Verify the button are pressed
+        assert!(app.pressed(GamepadButtonType::North));
+
+        // Test that resetting inputs works
+        app.reset_inputs();
+        app.update();
+
+        // Verify the button are released
+        assert!(!app.pressed(GamepadButtonType::North));
+    }
+
+    #[test]
+    #[ignore = "Mouse axis input clearing is buggy. Try again after https://github.com/bevyengine/bevy/pull/13762 is released."]
+    fn mouse_inputs() {
+        let mut app = test_app();
+
+        // Mouse axes should be inactive by default (no scroll or movement)
+        assert_eq!(app.read_axis_values(MouseMove::default()), [0.0, 0.0]);
+        assert_eq!(app.read_axis_values(MouseScroll::default()), [0.0, 0.0]);
+
+        // Send a simulated mouse scroll event with a value of 3 (positive for up)
+        app.send_axis_values(MouseScrollAxis::Y, [3.0]);
+        app.update();
+
+        // Verify the mouse wheel Y axis reflects the simulated scroll
+        // and the other axis isn't affected
+        assert_eq!(app.read_axis_values(MouseScrollAxis::X), [0.0]);
+        assert_eq!(app.read_axis_values(MouseScrollAxis::Y), [3.0]);
+        assert_eq!(app.read_axis_values(MouseScroll::default()), [0.0, 3.0]);
+
+        // Send a simulated mouse movement event with a delta of (3.0, 2.0)
+        app.send_axis_values(MouseScroll::default(), [3.0, 2.0]);
+        app.update();
+
+        // Verify the mouse motion axes reflects the simulated movement
+        assert_eq!(app.read_axis_values(MouseScroll::default()), [3.0, 2.0]);
+
+        // Mouse input data is typically reset every frame
+        // Verify other axes aren't affected
+        assert_eq!(app.read_axis_values(MouseMove::default()), [0.0, 0.0]);
+
+        // Test that resetting inputs works
+        app.reset_inputs();
+        app.update();
+
+        // Verify all axes have no value after reset
+        assert_eq!(app.read_axis_values(MouseScrollAxis::Y), [0.0]);
+        assert_eq!(app.read_axis_values(MouseScroll::default()), [0.0, 0.0]);
+    }
+
+    #[test]
+    #[cfg(feature = "ui")]
+    fn ui_inputs() {
+        use crate::input_mocking::MockUIInteraction;
+        use bevy::ecs::prelude::*;
+        use bevy::ui::Interaction;
+
+        #[derive(Component)]
+        struct ButtonMarker;
+
+        let mut app = App::new();
+        app.add_plugins(InputPlugin);
+
+        // Marked button
+        app.world_mut().spawn((Interaction::None, ButtonMarker));
+
+        // Unmarked button
+        app.world_mut().spawn(Interaction::None);
+
+        // Click the button
+        app.world_mut().click_button::<ButtonMarker>();
+        app.update();
+
+        let mut interaction_query = app
+            .world_mut()
+            .query::<(&Interaction, Option<&ButtonMarker>)>();
+        for (interaction, maybe_marker) in interaction_query.iter(app.world()) {
+            match maybe_marker {
+                Some(_) => assert_eq!(*interaction, Interaction::Pressed),
+                None => assert_eq!(*interaction, Interaction::None),
+            }
+        }
+
+        // Reset inputs
+        app.world_mut().reset_inputs();
+
+        let mut interaction_query = app.world_mut().query::<&Interaction>();
+        for interaction in interaction_query.iter(app.world()) {
+            assert_eq!(*interaction, Interaction::None)
+        }
+
+        // Hover over the button
+        app.hover_button::<ButtonMarker>();
+        app.update();
+
+        let mut interaction_query = app
+            .world_mut()
+            .query::<(&Interaction, Option<&ButtonMarker>)>();
+        for (interaction, maybe_marker) in interaction_query.iter(app.world()) {
+            match maybe_marker {
+                Some(_) => assert_eq!(*interaction, Interaction::Hovered),
+                None => assert_eq!(*interaction, Interaction::None),
+            }
+        }
+
+        // Reset inputs
+        app.world_mut().reset_inputs();
+
+        let mut interaction_query = app.world_mut().query::<&Interaction>();
+        for interaction in interaction_query.iter(app.world()) {
+            assert_eq!(*interaction, Interaction::None)
+        }
+    }
+}