#![forbid(missing_docs)]
#![forbid(unsafe_code)]
#![warn(clippy::doc_markdown)]
#![doc = include_str!("../README.md")]

use crate::action_state::ActionState;
use crate::input_map::InputMap;
use bevy::ecs::prelude::*;
<<<<<<< HEAD
=======
use cooldown::Cooldowns;
>>>>>>> 268d5578
use std::marker::PhantomData;

pub mod action_state;
pub mod axislike;
pub mod buttonlike;
pub mod clashing_inputs;
pub mod cooldown;
mod display_impl;
pub mod errors;
pub mod input_map;
pub mod input_mocking;
pub mod input_streams;
pub mod orientation;
pub mod plugin;
pub mod systems;
pub mod user_input;

// Importing the derive macro
pub use leafwing_input_manager_macros::Actionlike;

/// Everything you need to get started
pub mod prelude {
    pub use crate::action_state::{ActionState, ActionStateDriver};
    pub use crate::axislike::{DualAxis, MouseWheelAxisType, SingleAxis, VirtualDPad};
    pub use crate::buttonlike::MouseWheelDirection;
    pub use crate::clashing_inputs::ClashStrategy;
    pub use crate::cooldown::{Cooldown, Cooldowns};
    pub use crate::input_map::InputMap;
    pub use crate::input_mocking::MockInput;
<<<<<<< HEAD
    pub use crate::user_input::{InputKind, UserInput};
=======
    pub use crate::user_input::UserInput;
>>>>>>> 268d5578

    pub use crate::plugin::InputManagerPlugin;
    pub use crate::plugin::ToggleActions;
    pub use crate::{Actionlike, InputManagerBundle};
}

/// Allows a type to be used as a gameplay action in an input-agnostic fashion
///
/// Actions are modelled as "virtual buttons", cleanly abstracting over messy, customizable inputs
/// in a way that can be easily consumed by your game logic.
///
/// This trait should be implemented on the `A` type that you want to pass into [`InputManagerPlugin`](crate::plugin::InputManagerPlugin).
///
/// Generally, these types will be very small (often data-less) enums.
/// As a result, the APIs in this crate accept actions by value, rather than reference.
/// While `Copy` is not a required trait bound,
/// users are strongly encouraged to derive `Copy` on these enums whenever possible to improve ergonomics.
///
/// # Example
/// ```rust
/// use leafwing_input_manager::Actionlike;
///
/// #[derive(Actionlike, PartialEq, Eq, Clone, Copy, Hash)]
/// enum PlayerAction {
///    // Movement
///    Up,
///    Down,
///    Left,
///    Right,
///    // Abilities
///    Ability1,
///    Ability2,
///    Ability3,
///    Ability4,
///    Ultimate,
/// }
/// ```
pub trait Actionlike: Send + Sync + Clone + 'static {
    /// The number of variants of this action type
    const N_VARIANTS: usize;

    /// Iterates over the possible actions in the order they were defined
    fn variants() -> ActionIter<Self> {
        ActionIter::default()
    }

    /// Returns the default value for the action stored at the provided index if it exists
    ///
    /// This is mostly used internally, to enable space-efficient iteration.
    fn get_at(index: usize) -> Option<Self>;

    /// Returns the position in the defining enum of the given action
    fn index(&self) -> usize;
}

/// An iterator of [`Actionlike`] actions
///
/// Created by calling [`Actionlike::iter`].
#[derive(Debug, Clone)]
pub struct ActionIter<A: Actionlike> {
    index: usize,
    _phantom: PhantomData<A>,
}

impl<A: Actionlike> Iterator for ActionIter<A> {
    type Item = A;

    fn next(&mut self) -> Option<A> {
        let item = A::get_at(self.index);
        if item.is_some() {
            self.index += 1;
        }

        item
    }
}

impl<A: Actionlike> ExactSizeIterator for ActionIter<A> {
    fn len(&self) -> usize {
        A::N_VARIANTS
    }
}

// We can't derive this, because otherwise it won't work when A is not default
impl<A: Actionlike> Default for ActionIter<A> {
    fn default() -> Self {
        ActionIter {
            index: 0,
            _phantom: PhantomData::default(),
        }
    }
}

/// This [`Bundle`] allows entities to collect and interpret inputs from across input sources
///
/// Use with [`InputManagerPlugin`](crate::plugin::InputManagerPlugin), providing the same enum type to both.
#[derive(Bundle)]
pub struct InputManagerBundle<A: Actionlike> {
    /// An [`ActionState`] component
    pub action_state: ActionState<A>,
    /// An [`InputMap`] component
    pub input_map: InputMap<A>,
    /// A [`Cooldowns`] component
    pub cooldowns: Cooldowns<A>,
}

// Cannot use derive(Default), as it forces an undesirable bound on our generics
impl<A: Actionlike> Default for InputManagerBundle<A> {
    fn default() -> Self {
        Self {
            action_state: ActionState::default(),
            input_map: InputMap::default(),
            cooldowns: Cooldowns::default(),
        }
    }
}<|MERGE_RESOLUTION|>--- conflicted
+++ resolved
@@ -6,10 +6,6 @@
 use crate::action_state::ActionState;
 use crate::input_map::InputMap;
 use bevy::ecs::prelude::*;
-<<<<<<< HEAD
-=======
-use cooldown::Cooldowns;
->>>>>>> 268d5578
 use std::marker::PhantomData;
 
 pub mod action_state;
@@ -39,11 +35,7 @@
     pub use crate::cooldown::{Cooldown, Cooldowns};
     pub use crate::input_map::InputMap;
     pub use crate::input_mocking::MockInput;
-<<<<<<< HEAD
     pub use crate::user_input::{InputKind, UserInput};
-=======
-    pub use crate::user_input::UserInput;
->>>>>>> 268d5578
 
     pub use crate::plugin::InputManagerPlugin;
     pub use crate::plugin::ToggleActions;
