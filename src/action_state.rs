//! This module contains [`ActionState`] and its supporting methods and impls.

use crate::Actionlike;
use crate::{axislike::DualAxisData, buttonlike::ButtonState};

use bevy::ecs::{component::Component, entity::Entity};
use bevy::prelude::{Event, Resource};
use bevy::reflect::Reflect;
use bevy::utils::hashbrown::hash_set::Iter;
use bevy::utils::{Duration, HashSet, Instant};
use serde::{Deserialize, Serialize};
use std::iter::Once;
use std::marker::PhantomData;

/// Metadata about an [`Actionlike`] action
///
/// If a button is released, its `reasons_pressed` should be empty.
#[derive(Debug, Default, Clone, PartialEq, Serialize, Deserialize, Reflect)]
pub struct ActionData {
    /// Is the action pressed or released?
    pub state: ButtonState,
    /// The "value" of the binding that triggered the action.
    ///
    /// See [`ActionState::value`] for more details.
    ///
    /// **Warning:** this value may not be bounded as you might expect.
    /// Consider clamping this to account for multiple triggering inputs.
    pub value: f32,
    /// The [`DualAxisData`] of the binding that triggered the action.
    pub axis_pair: Option<DualAxisData>,
    /// When was the button pressed / released, and how long has it been held for?
    pub timing: Timing,
    /// Was this action consumed by [`ActionState::consume`]?
    ///
    /// Actions that are consumed cannot be pressed again until they are explicitly released.
    /// This ensures that consumed actions are not immediately re-pressed by continued inputs.
    pub consumed: bool,
}

/// Stores the canonical input-method-agnostic representation of the inputs received
///
/// Can be used as either a resource or as a [`Component`] on entities that you wish to control directly from player input.
///
/// # Example
/// ```rust
/// use bevy::reflect::Reflect;
/// use leafwing_input_manager::prelude::*;
/// use bevy::utils::Instant;
///
/// #[derive(Actionlike, PartialEq, Eq, Clone, Copy, Debug, Reflect)]
/// enum Action {
///     Left,
///     Right,
///     Jump,
/// }
///
/// let mut action_state = ActionState::<Action>::default();
///
/// // Typically, this is done automatically by the `InputManagerPlugin` from user inputs
/// // using the `ActionState::update` method
/// action_state.press(Action::Jump);
///
/// assert!(action_state.pressed(Action::Jump));
/// assert!(action_state.just_pressed(Action::Jump));
/// assert!(action_state.released(Action::Left));
///
/// // Resets just_pressed and just_released
/// let t0 = Instant::now();
/// let t1 = Instant::now();
///
///  action_state.tick(t1, t0);
/// assert!(action_state.pressed(Action::Jump));
/// assert!(!action_state.just_pressed(Action::Jump));
///
/// action_state.release(Action::Jump);
/// assert!(!action_state.pressed(Action::Jump));
/// assert!(action_state.released(Action::Jump));
/// assert!(action_state.just_released(Action::Jump));
///
/// let t2 = Instant::now();
/// action_state.tick(t2, t1);
/// assert!(action_state.released(Action::Jump));
/// assert!(!action_state.just_released(Action::Jump));
/// ```
#[derive(Resource, Component, Clone, Debug, PartialEq, Serialize, Deserialize, Reflect)]
pub struct ActionState<A: Actionlike> {
    /// The [`ActionData`] of each action
    ///
    /// The position in this vector corresponds to [`Actionlike::index`].
    action_data: Vec<ActionData>,
    #[reflect(ignore)]
    _phantom: PhantomData<A>,
}

impl<A: Actionlike> ActionState<A> {
    /// Updates the [`ActionState`] based on a vector of [`ActionData`], ordered by [`Actionlike::id`](Actionlike).
    ///
    /// The `action_data` is typically constructed from [`InputMap::which_pressed`](crate::input_map::InputMap),
    /// which reads from the assorted [`Input`](bevy::input::Input) resources.
    pub fn update(&mut self, action_data: Vec<ActionData>) {
        assert_eq!(action_data.len(), A::n_variants());

        for (i, action) in A::variants().enumerate() {
            match action_data[i].state {
                ButtonState::JustPressed => self.press(action),
                ButtonState::Pressed => self.press(action),
                ButtonState::JustReleased => self.release(action),
                ButtonState::Released => self.release(action),
            }

            self.action_data[i].axis_pair = action_data[i].axis_pair;
            self.action_data[i].value = action_data[i].value;
        }
    }

    /// Advances the time for all actions
    ///
    /// The underlying [`Timing`] and [`ButtonState`] will be advanced according to the `current_instant`.
    /// - if no [`Instant`] is set, the `current_instant` will be set as the initial time at which the button was pressed / released
    /// - the [`Duration`] will advance to reflect elapsed time
    ///
    ///
    /// # Example
    /// ```rust
    /// use bevy::prelude::Reflect;
    /// use leafwing_input_manager::prelude::*;
    /// use leafwing_input_manager::buttonlike::ButtonState;
    /// use bevy::utils::Instant;
    ///
    /// #[derive(Actionlike, Clone, Copy, PartialEq, Eq, Debug, Reflect)]
    /// enum Action {
    ///     Run,
    ///     Jump,
    /// }
    ///
    /// let mut action_state = ActionState::<Action>::default();
    ///
    /// // Actions start released
    /// assert!(action_state.released(Action::Jump));
    /// assert!(!action_state.just_released(Action::Run));
    ///
    /// // Ticking time moves causes buttons that were just released to no longer be just released
    /// let t0 = Instant::now();
    /// let t1 = Instant::now();
    ///
    /// action_state.tick(t1, t0);
    /// assert!(action_state.released(Action::Jump));
    /// assert!(!action_state.just_released(Action::Jump));
    ///
    /// action_state.press(Action::Jump);
    /// assert!(action_state.just_pressed(Action::Jump));
    ///
    /// // Ticking time moves causes buttons that were just pressed to no longer be just pressed
    /// let t2 = Instant::now();
    ///
    /// action_state.tick(t2, t1);
    /// assert!(action_state.pressed(Action::Jump));
    /// assert!(!action_state.just_pressed(Action::Jump));
    /// ```
    pub fn tick(&mut self, current_instant: Instant, previous_instant: Instant) {
        // Advanced the ButtonState
        self.action_data.iter_mut().for_each(|ad| ad.state.tick());

        // Advance the Timings
        self.action_data.iter_mut().for_each(|ad| {
            // Durations should not advance while actions are consumed
            if !ad.consumed {
                ad.timing.tick(current_instant, previous_instant);
            }
        });
    }

    /// A reference to the [`ActionData`] of the corresponding `action`
    ///
    /// Generally, it'll be clearer to call `pressed` or so on directly on the [`ActionState`].
    /// However, accessing the raw data directly allows you to examine detailed metadata holistically.
    ///
    /// # Example
    /// ```rust
    /// use bevy::prelude::Reflect;
    /// use leafwing_input_manager::prelude::*;
    ///
    /// #[derive(Actionlike, Clone, Copy, PartialEq, Eq, Debug, Reflect)]
    /// enum Action {
    ///     Run,
    ///     Jump,
    /// }
    /// let mut action_state = ActionState::<Action>::default();
    /// let run_data = action_state.action_data(Action::Run);
    ///
    /// dbg!(run_data);
    /// ```
    #[inline]
    #[must_use]
    pub fn action_data(&self, action: A) -> &ActionData {
        &self.action_data[action.index()]
    }

    /// A mutable reference of the [`ActionData`] of the corresponding `action`
    ///
    /// Generally, it'll be clearer to call `pressed` or so on directly on the [`ActionState`].
    /// However, accessing the raw data directly allows you to examine detailed metadata holistically.
    ///
    /// # Example
    /// ```rust
    /// use bevy::prelude::Reflect;
    /// use leafwing_input_manager::prelude::*;
    ///
    /// #[derive(Actionlike, Clone, Copy, PartialEq, Eq, Debug, Reflect)]
    /// enum Action {
    ///     Run,
    ///     Jump,
    /// }
    /// let mut action_state = ActionState::<Action>::default();
    /// let mut run_data = action_state.action_data_mut(Action::Run);
    /// run_data.axis_pair = None;
    ///
    /// dbg!(run_data);
    /// ```
    #[inline]
    #[must_use]
    pub fn action_data_mut(&mut self, action: A) -> &mut ActionData {
        &mut self.action_data[action.index()]
    }

    /// Get the value associated with the corresponding `action`
    ///
    /// Different kinds of bindings have different ways of calculating the value:
    ///
    /// - Binary buttons will have a value of `0.0` when the button is not pressed, and a value of
    /// `1.0` when the button is pressed.
    /// - Some axes, such as an analog stick, will have a value in the range `-1.0..=1.0`.
    /// - Some axes, such as a variable trigger, will have a value in the range `0.0..=1.0`.
    /// - Some buttons will also return a value in the range `0.0..=1.0`, such as analog gamepad
    /// triggers which may be tracked as buttons or axes. Examples of these include the Xbox LT/RT
    /// triggers and the Playstation L2/R2 triggers. See also the `axis_inputs` example in the
    /// repository.
    /// - Dual axis inputs will return the magnitude of its [`DualAxisData`] and will be in the range
    /// `0.0..=1.0`.
    /// - Chord inputs will return the value of its first input.
    ///
    /// If multiple inputs trigger the same game action at the same time, the value of each
    /// triggering input will be added together.
    ///
    /// # Warning
    ///
    /// This value may not be bounded as you might expect.
    /// Consider clamping this to account for multiple triggering inputs,
    /// typically using the [`clamped_value`](Self::clamped_value) method instead.
    pub fn value(&self, action: A) -> f32 {
        self.action_data(action).value
    }

    /// Get the value associated with the corresponding `action`, clamped to `[-1.0, 1.0]`.
    pub fn clamped_value(&self, action: A) -> f32 {
        self.value(action).clamp(-1., 1.)
    }

    /// Get the [`DualAxisData`] from the binding that triggered the corresponding `action`.
    ///
    /// Only certain events such as [`VirtualDPad`][crate::axislike::VirtualDPad] and
    /// [`DualAxis`][crate::axislike::DualAxis] provide an [`DualAxisData`], and this
    /// will return [`None`] for other events.
    ///
    /// Chord inputs will return the [`DualAxisData`] of it's first input.
    ///
    /// If multiple inputs with an axis pair trigger the same game action at the same time, the
    /// value of each axis pair will be added together.
    ///
    /// # Warning
    ///
    /// These values may not be bounded as you might expect.
    /// Consider clamping this to account for multiple triggering inputs,
    /// typically using the [`clamped_axis_pair`](Self::clamped_axis_pair) method instead.
    pub fn axis_pair(&self, action: A) -> Option<DualAxisData> {
        self.action_data(action).axis_pair
    }

    /// Get the [`DualAxisData`] associated with the corresponding `action`, clamped to `[-1.0, 1.0]`.
    pub fn clamped_axis_pair(&self, action: A) -> Option<DualAxisData> {
        self.axis_pair(action)
            .map(|pair| DualAxisData::new(pair.x().clamp(-1.0, 1.0), pair.y().clamp(-1.0, 1.0)))
    }

    /// Manually sets the [`ActionData`] of the corresponding `action`
    ///
    /// You should almost always use more direct methods, as they are simpler and less error-prone.
    ///
    /// However, this method can be useful for testing,
    /// or when transferring [`ActionData`] between action states.
    ///
    /// # Example
    /// ```rust
    /// use bevy::prelude::Reflect;
    /// use leafwing_input_manager::prelude::*;
    ///
    /// #[derive(Actionlike, Clone, Copy, PartialEq, Eq, Debug, Reflect)]
    /// enum AbilitySlot {
    ///     Slot1,
    ///     Slot2,
    /// }
    ///
    /// #[derive(Actionlike, Clone, Copy, PartialEq, Eq, Debug, Reflect)]
    /// enum Action {
    ///     Run,
    ///     Jump,
    /// }
    ///
    /// let mut ability_slot_state = ActionState::<AbilitySlot>::default();
    /// let mut action_state = ActionState::<Action>::default();
    ///
    /// // Extract the state from the ability slot
    /// let slot_1_state = ability_slot_state.action_data(AbilitySlot::Slot1);
    ///
    /// // And transfer it to the actual ability that we care about
    /// // without losing timing information
    /// action_state.set_action_data(Action::Run, slot_1_state.clone());
    /// ```
    #[inline]
    pub fn set_action_data(&mut self, action: A, data: ActionData) {
        self.action_data[action.index()] = data;
    }

    /// Press the `action`
    ///
    /// No initial instant or reasons why the button was pressed will be recorded
    /// Instead, this is set through [`ActionState::tick()`]
    #[inline]
    pub fn press(&mut self, action: A) {
        let index = action.index();
        // Consumed actions cannot be pressed until they are released
        if self.action_data[index].consumed {
            return;
        }

        if self.released(action) {
            self.action_data[index].timing.flip();
        }

        self.action_data[index].state.press();
    }

    /// Release the `action`
    ///
    /// No initial instant will be recorded
    /// Instead, this is set through [`ActionState::tick()`]
    #[inline]
    pub fn release(&mut self, action: A) {
        let index = action.index();
        // Once released, consumed actions can be pressed again
        self.action_data[index].consumed = false;

        if self.pressed(action) {
            self.action_data[index].timing.flip();
        }

        self.action_data[index].state.release();
    }

    /// Consumes the `action`
    ///
    /// The action will be released, and will not be able to be pressed again
    /// until it would have otherwise been released by [`ActionState::release`],
    /// [`ActionState::release_all`] or [`ActionState::update`].
    ///
    /// No initial instant will be recorded
    /// Instead, this is set through [`ActionState::tick()`]
    ///
    /// # Example
    ///
    /// ```rust
    /// use bevy::prelude::Reflect;
    /// use leafwing_input_manager::prelude::*;
    ///
    /// #[derive(Actionlike, Clone, Copy, PartialEq, Eq, Debug, Reflect)]
    /// enum Action {
    ///     Eat,
    ///     Sleep,
    /// }
    ///
    /// let mut action_state = ActionState::<Action>::default();
    ///
    /// action_state.press(Action::Eat);
    /// assert!(action_state.pressed(Action::Eat));
    ///
    /// // Consuming actions releases them
    /// action_state.consume(Action::Eat);
    /// assert!(action_state.released(Action::Eat));
    ///
    /// // Doesn't work, as the action was consumed
    /// action_state.press(Action::Eat);
    /// assert!(action_state.released(Action::Eat));
    ///
    /// // Releasing consumed actions allows them to be pressed again
    /// action_state.release(Action::Eat);
    /// action_state.press(Action::Eat);
    /// assert!(action_state.pressed(Action::Eat));
    /// ```
    #[inline]
    pub fn consume(&mut self, action: A) {
        let index = action.index();
        // This is the only difference from action_state.release(action)
        self.action_data[index].consumed = true;
        self.action_data[index].state.release();
        self.action_data[index].timing.flip();
    }

    /// Consumes all actions
    #[inline]
    pub fn consume_all(&mut self) {
        for action in A::variants() {
            self.consume(action);
        }
    }

    /// Releases all actions
    pub fn release_all(&mut self) {
        for action in A::variants() {
            self.release(action);
        }
    }

    /// Is this `action` currently pressed?
    #[inline]
    #[must_use]
    pub fn pressed(&self, action: A) -> bool {
        self.action_data[action.index()].state.pressed()
    }

    /// Was this `action` pressed since the last time [tick](ActionState::tick) was called?
    #[inline]
    #[must_use]
    pub fn just_pressed(&self, action: A) -> bool {
        self.action_data[action.index()].state.just_pressed()
    }

    /// Is this `action` currently released?
    ///
    /// This is always the logical negation of [pressed](ActionState::pressed)
    #[inline]
    #[must_use]
    pub fn released(&self, action: A) -> bool {
        self.action_data[action.index()].state.released()
    }

    /// Was this `action` released since the last time [tick](ActionState::tick) was called?
    #[inline]
    #[must_use]
    pub fn just_released(&self, action: A) -> bool {
        self.action_data[action.index()].state.just_released()
    }

    #[must_use]
    /// Which actions are currently pressed?
    pub fn get_pressed(&self) -> Vec<A> {
        A::variants().filter(|a| self.pressed(a.clone())).collect()
    }

    #[must_use]
    /// Which actions were just pressed?
    pub fn get_just_pressed(&self) -> Vec<A> {
        A::variants()
            .filter(|a| self.just_pressed(a.clone()))
            .collect()
    }

    #[must_use]
    /// Which actions are currently released?
    pub fn get_released(&self) -> Vec<A> {
        A::variants().filter(|a| self.released(a.clone())).collect()
    }

    #[must_use]
    /// Which actions were just released?
    pub fn get_just_released(&self) -> Vec<A> {
        A::variants()
            .filter(|a| self.just_released(a.clone()))
            .collect()
    }

    /// The [`Instant`] that the action was last pressed or released
    ///
    /// If the action was pressed or released since the last time [`ActionState::tick`] was called
    /// the value will be [`None`].
    /// This ensures that all of our actions are assigned a timing and duration
    /// that corresponds exactly to the start of a frame, rather than relying on idiosyncratic timing.
    pub fn instant_started(&self, action: A) -> Option<Instant> {
        self.action_data[action.index()].timing.instant_started
    }

    /// The [`Duration`] for which the action has been held or released
    pub fn current_duration(&self, action: A) -> Duration {
        self.action_data[action.index()].timing.current_duration
    }

    /// The [`Duration`] for which the action was last held or released
    ///
    /// This is a snapshot of the [`ActionState::current_duration`] state at the time
    /// the action was last pressed or released.
    pub fn previous_duration(&self, action: A) -> Duration {
        self.action_data[action.index()].timing.previous_duration
    }
}

impl<A: Actionlike> Default for ActionState<A> {
    fn default() -> ActionState<A> {
        ActionState {
            action_data: A::variants().map(|_| ActionData::default()).collect(),
            _phantom: PhantomData::default(),
        }
    }
}

/// A component that allows the attached entity to drive the [`ActionState`] of the associated entity
///
/// # Examples
///
/// By default, [`update_action_state_from_interaction`](crate::systems::update_action_state_from_interaction) uses this component
/// in order to connect `bevy::ui` buttons to the corresponding `ActionState`.
///
/// ```rust
/// use bevy::prelude::*;
/// use leafwing_input_manager::prelude::*;
///
/// #[derive(Actionlike, Clone, Copy, Reflect)]
/// enum DanceDance {
///     Left,
///     Right,
///     Up,
///     Down,
/// }
///
/// // Spawn entity to track dance inputs
/// let mut world = World::new();
/// let dance_tracker = world
///     .spawn(ActionState::<DanceDance>::default())
///     .id();
///
/// // Spawn a button, which is wired up to the dance tracker
/// // When used with InputManagerPlugin<DanceDance>, this button will press the DanceDance::Left action when it is pressed.
/// world
///     .spawn(ButtonBundle::default())
///     // This component links the button to the entity with the `ActionState` component
///     .insert(ActionStateDriver {
///         action: DanceDance::Left,
///         targets: dance_tracker.into(),
///     });
///```
///
/// Writing your own systems that use the [`ActionStateDriver`] component is easy,
/// although this should be reserved for cases where the entity whose value you want to check
/// is distinct from the entity whose [`ActionState`] you want to set.
/// Check the source code of [`update_action_state_from_interaction`](crate::systems::update_action_state_from_interaction) for an example of how this is done.
#[derive(Component, Clone, PartialEq, Eq)]
pub struct ActionStateDriver<A: Actionlike> {
    /// The action triggered by this entity
    pub action: A,
    /// The entity whose action state should be updated
    pub targets: ActionStateDriverTarget,
}

/// Represents the entities that an ``ActionStateDriver`` targets.
#[derive(Component, Clone, PartialEq, Eq)]
pub enum ActionStateDriverTarget {
    /// No targets
    None,
    /// Single target
    Single(Entity),
    /// Multiple targets
    Multi(HashSet<Entity>),
}

impl ActionStateDriverTarget {
    /// Get an iterator for the entities targeted.
    #[inline(always)]
    pub fn iter(&self) -> impl Iterator<Item = &Entity> {
        match self {
            Self::None => ActionStateDriverTargetIterator::None,
            Self::Single(entity) => {
                ActionStateDriverTargetIterator::Single(std::iter::once(entity))
            }
            Self::Multi(entities) => ActionStateDriverTargetIterator::Multi(entities.iter()),
        }
    }

    /// Insert an entity as a target.
    #[inline(always)]
    pub fn insert(&mut self, entity: Entity) {
        // Don't want to copy a bunch of logic, switch out the ref, then replace it
        // rust doesn't like in place replacement
        *self = std::mem::replace(self, Self::None).with(entity);
    }

    /// Remove an entity as a target if it's in the target set.
    #[inline(always)]
    pub fn remove(&mut self, entity: Entity) {
        // see insert
        *self = std::mem::replace(self, Self::None).without(entity);
    }

    /// Add an entity as a target.
    #[inline(always)]
    pub fn add(&mut self, entities: impl Iterator<Item = Entity>) {
        for entity in entities {
            self.insert(entity)
        }
    }

    /// Get the number of targets.
    #[inline(always)]
    pub fn len(&self) -> usize {
        match self {
            Self::None => 0,
            Self::Single(_) => 1,
            Self::Multi(targets) => targets.len(),
        }
    }

    /// Returns true if there are no targets.
    #[inline(always)]
    pub fn is_empty(&self) -> bool {
        self.len() == 0
    }

    /// Add an entity as a target using a builder style pattern.
    #[inline(always)]
    pub fn with(mut self, entity: Entity) -> Self {
        match self {
            Self::None => Self::Single(entity),
            Self::Single(og) => Self::Multi(HashSet::from([og, entity])),
            Self::Multi(ref mut targets) => {
                targets.insert(entity);
                self
            }
        }
    }

    /// Remove an entity as a target if it's in the set using a builder style pattern.
    pub fn without(self, entity: Entity) -> Self {
        match self {
            Self::None => Self::None,
            Self::Single(_) => Self::None,
            Self::Multi(mut targets) => {
                targets.remove(&entity);
                Self::from_iter(targets)
            }
        }
    }
}

impl From<Entity> for ActionStateDriverTarget {
    fn from(value: Entity) -> Self {
        Self::Single(value)
    }
}

impl From<()> for ActionStateDriverTarget {
    fn from(_value: ()) -> Self {
        Self::None
    }
}

impl FromIterator<Entity> for ActionStateDriverTarget {
    fn from_iter<T: IntoIterator<Item = Entity>>(iter: T) -> Self {
        let entities = HashSet::from_iter(iter);

        match entities.len() {
            0 => Self::None,
            1 => Self::Single(entities.into_iter().next().unwrap()),
            _ => Self::Multi(entities),
        }
    }
}

impl<'a> FromIterator<&'a Entity> for ActionStateDriverTarget {
    fn from_iter<T: IntoIterator<Item = &'a Entity>>(iter: T) -> Self {
        let entities = HashSet::from_iter(iter.into_iter().cloned());

        match entities.len() {
            0 => Self::None,
            1 => Self::Single(entities.into_iter().next().unwrap()),
            _ => Self::Multi(entities),
        }
    }
}

enum ActionStateDriverTargetIterator<'a> {
    None,
    Single(Once<&'a Entity>),
    Multi(Iter<'a, Entity>),
}

impl<'a> Iterator for ActionStateDriverTargetIterator<'a> {
    type Item = &'a Entity;

    fn next(&mut self) -> Option<Self::Item> {
        match self {
            Self::None => None,
            Self::Single(iter) => iter.next(),
            Self::Multi(iter) => iter.next(),
        }
    }
}

/// Stores information about when an action was pressed or released
///
/// This struct is principally used as a field on [`ActionData`],
/// which itself lives inside an [`ActionState`].
#[derive(Debug, Clone, PartialEq, Eq, Default, Serialize, Deserialize, Reflect)]
pub struct Timing {
    /// The [`Instant`] at which the button was pressed or released
    /// Recorded as the [`Time`](bevy::time::Time) at the start of the tick after the state last changed.
    /// If this is none, [`Timing::tick`] has not been called yet.
    #[serde(skip)]
    pub instant_started: Option<Instant>,
    /// The [`Duration`] for which the button has been pressed or released.
    ///
    /// This begins at [`Duration::ZERO`] when [`ActionState::update`] is called.
    pub current_duration: Duration,
    /// The [`Duration`] for which the button was pressed or released before the state last changed.
    pub previous_duration: Duration,
}

impl PartialOrd for Timing {
    fn partial_cmp(&self, other: &Self) -> Option<std::cmp::Ordering> {
        self.current_duration.partial_cmp(&other.current_duration)
    }
}

impl Timing {
    /// Advances the `current_duration` of this timer
    ///
    /// If the `instant_started` is None, it will be set to the current time.
    /// This design allows us to ensure that the timing is always synchronized with the start of each frame.
    pub fn tick(&mut self, current_instant: Instant, previous_instant: Instant) {
        if let Some(instant_started) = self.instant_started {
            self.current_duration = current_instant - instant_started;
        } else {
            self.current_duration = current_instant - previous_instant;
            self.instant_started = Some(previous_instant);
        }
    }

    /// Flips the metaphorical hourglass, storing `current_duration` in `previous_duration` and resetting `instant_started`
    ///
    /// This method is called whenever actions are pressed or released
    pub fn flip(&mut self) {
        self.previous_duration = self.current_duration;
        self.current_duration = Duration::ZERO;
        self.instant_started = None;
    }
}

/// Stores presses and releases of buttons without timing information
///
/// These are typically accessed using the `Events<ActionDiff>` resource.
/// Uses a minimal storage format, in order to facilitate transport over the network.
///
/// `ID` should be a component type that stores a unique stable identifier for the entity
/// that stores the corresponding [`ActionState`].
#[derive(Clone, Debug, PartialEq, Eq, Hash, Serialize, Deserialize, Event)]
pub enum ActionDiff<A: Actionlike, ID: Eq + Clone + Component> {
    /// The action was pressed
    Pressed {
        /// The value of the action
        action: A,
        /// The stable identifier of the entity
        id: ID,
    },
    /// The action was released
    Released {
        /// The value of the action
        action: A,
        /// The stable identifier of the entity
        id: ID,
    },
}

#[cfg(test)]
mod tests {
    use crate as leafwing_input_manager;
<<<<<<< HEAD
    use crate::input_streams::InputStreams;
    use bevy::prelude::Entity;
=======
    use crate::input_mocking::MockInput;
    use bevy::prelude::{Entity, Reflect};
>>>>>>> 8904e1ea
    use leafwing_input_manager_macros::Actionlike;

    use super::ActionStateDriverTarget;

    #[derive(Actionlike, Clone, Copy, PartialEq, Eq, Debug, Reflect)]
    enum Action {
        Run,
        Jump,
        Hide,
    }

    #[test]
    fn press_lifecycle() {
        use crate::action_state::ActionState;
        use crate::clashing_inputs::ClashStrategy;
        use crate::input_map::InputMap;
        use bevy::input::InputPlugin;
        use bevy::prelude::*;
        use bevy::utils::{Duration, Instant};

        let mut app = App::new();
        app.add_plugins(InputPlugin);

        // Action state
        let mut action_state = ActionState::<Action>::default();

        // Input map
        let mut input_map = InputMap::default();
        input_map.insert(KeyCode::R, Action::Run);

        // Starting state
        let input_streams = InputStreams::from_world(&app.world);
        action_state.update(input_map.which_pressed(&input_streams, ClashStrategy::PressAll));

        assert!(!action_state.pressed(Action::Run));
        assert!(!action_state.just_pressed(Action::Run));
        assert!(action_state.released(Action::Run));
        assert!(!action_state.just_released(Action::Run));

        // Pressing
        app.world.resource_mut::<Input<KeyCode>>().press(KeyCode::R);
        // Process the input events into Input<KeyCode> data
        app.update();
        let input_streams = InputStreams::from_world(&app.world);

        action_state.update(input_map.which_pressed(&input_streams, ClashStrategy::PressAll));

        assert!(action_state.pressed(Action::Run));
        assert!(action_state.just_pressed(Action::Run));
        assert!(!action_state.released(Action::Run));
        assert!(!action_state.just_released(Action::Run));

        // Waiting
        action_state.tick(Instant::now(), Instant::now() - Duration::from_micros(1));
        action_state.update(input_map.which_pressed(&input_streams, ClashStrategy::PressAll));

        assert!(action_state.pressed(Action::Run));
        assert!(!action_state.just_pressed(Action::Run));
        assert!(!action_state.released(Action::Run));
        assert!(!action_state.just_released(Action::Run));

        // Releasing
        app.world
            .resource_mut::<Input<KeyCode>>()
            .release(KeyCode::R);
        app.update();
        let input_streams = InputStreams::from_world(&app.world);

        action_state.update(input_map.which_pressed(&input_streams, ClashStrategy::PressAll));

        assert!(!action_state.pressed(Action::Run));
        assert!(!action_state.just_pressed(Action::Run));
        assert!(action_state.released(Action::Run));
        assert!(action_state.just_released(Action::Run));

        // Waiting
        action_state.tick(Instant::now(), Instant::now() - Duration::from_micros(1));
        action_state.update(input_map.which_pressed(&input_streams, ClashStrategy::PressAll));

        assert!(!action_state.pressed(Action::Run));
        assert!(!action_state.just_pressed(Action::Run));
        assert!(action_state.released(Action::Run));
        assert!(!action_state.just_released(Action::Run));
    }

    #[test]
    fn time_tick_ticks_away() {
        use crate::action_state::ActionState;
        use bevy::utils::{Duration, Instant};

        let mut action_state = ActionState::<Action>::default();

        // Actions start released (but not just released)
        assert!(action_state.released(Action::Run));
        assert!(!action_state.just_released(Action::Jump));

        // Ticking causes buttons that were just released to no longer be just released
        action_state.tick(Instant::now(), Instant::now() - Duration::from_micros(1));
        assert!(action_state.released(Action::Jump));
        assert!(!action_state.just_released(Action::Jump));
        action_state.press(Action::Jump);
        assert!(action_state.just_pressed(Action::Jump));

        // Ticking causes buttons that were just pressed to no longer be just pressed
        action_state.tick(Instant::now(), Instant::now() - Duration::from_micros(1));
        assert!(action_state.pressed(Action::Jump));
        assert!(!action_state.just_pressed(Action::Jump));
    }

    #[test]
    fn durations() {
        use crate::action_state::ActionState;
        use bevy::utils::{Duration, Instant};

        let mut action_state = ActionState::<Action>::default();

        // Actions start released
        assert!(action_state.released(Action::Jump));
        assert_eq!(action_state.instant_started(Action::Jump), None,);
        assert_eq!(action_state.current_duration(Action::Jump), Duration::ZERO);
        assert_eq!(action_state.previous_duration(Action::Jump), Duration::ZERO);

        // Pressing a button swaps the state
        action_state.press(Action::Jump);
        assert!(action_state.pressed(Action::Jump));
        assert_eq!(action_state.instant_started(Action::Jump), None);
        assert_eq!(action_state.current_duration(Action::Jump), Duration::ZERO);
        assert_eq!(action_state.previous_duration(Action::Jump), Duration::ZERO);

        // Ticking time sets the instant for the new state
        let t0 = Instant::now();
        let t1 = t0 + Duration::new(1, 0);

        action_state.tick(t1, t0);
        assert_eq!(action_state.instant_started(Action::Jump), Some(t0));
        assert_eq!(action_state.current_duration(Action::Jump), t1 - t0);
        assert_eq!(action_state.previous_duration(Action::Jump), Duration::ZERO);

        // Time passes
        let t2 = t1 + Duration::new(5, 0);

        // The duration is updated
        action_state.tick(t2, t1);
        assert_eq!(action_state.instant_started(Action::Jump), Some(t0));
        assert_eq!(action_state.current_duration(Action::Jump), t2 - t0);
        assert_eq!(action_state.previous_duration(Action::Jump), Duration::ZERO);

        // Releasing again, swapping the current duration to the previous one
        action_state.release(Action::Jump);
        assert_eq!(action_state.instant_started(Action::Jump), None);
        assert_eq!(action_state.current_duration(Action::Jump), Duration::ZERO);
        assert_eq!(action_state.previous_duration(Action::Jump), t2 - t0);
    }

    #[test]
    fn action_state_driver_targets() {
        let mut target = ActionStateDriverTarget::from(());

        assert_eq!(0, target.len());

        target.insert(Entity::from_raw(0));
        assert_eq!(1, target.len());

        target.insert(Entity::from_raw(1));
        assert_eq!(2, target.len());

        target.remove(Entity::from_raw(0));
        assert_eq!(1, target.len());

        target.remove(Entity::from_raw(1));
        assert_eq!(0, target.len());

        target = target.with(Entity::from_raw(0));
        assert_eq!(1, target.len());

        target = target.without(Entity::from_raw(0));
        assert_eq!(0, target.len());

        target.add(
            [
                Entity::from_raw(0),
                Entity::from_raw(1),
                Entity::from_raw(2),
            ]
            .iter()
            .cloned(),
        );
        assert_eq!(3, target.len());

        let mut sum = 0;
        for entity in target.iter() {
            sum += entity.index();
        }
        assert_eq!(3, sum);
    }
}<|MERGE_RESOLUTION|>--- conflicted
+++ resolved
@@ -779,13 +779,8 @@
 #[cfg(test)]
 mod tests {
     use crate as leafwing_input_manager;
-<<<<<<< HEAD
     use crate::input_streams::InputStreams;
-    use bevy::prelude::Entity;
-=======
-    use crate::input_mocking::MockInput;
     use bevy::prelude::{Entity, Reflect};
->>>>>>> 8904e1ea
     use leafwing_input_manager_macros::Actionlike;
 
     use super::ActionStateDriverTarget;
