--- conflicted
+++ resolved
@@ -775,12 +775,8 @@
 #[cfg(test)]
 mod tests {
     use crate as leafwing_input_manager;
-<<<<<<< HEAD
     use crate::input_streams::InputStreams;
-=======
-    use crate::input_mocking::MockInput;
     use bevy::prelude::Entity;
->>>>>>> 58429ff9
     use leafwing_input_manager_macros::Actionlike;
 
     use super::ActionStateDriverTarget;
