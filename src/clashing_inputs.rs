--- conflicted
+++ resolved
@@ -466,11 +466,6 @@
             app.press_input(Digit2);
             app.update();
 
-<<<<<<< HEAD
-=======
-            let input_streams = InputStreams::from_world(app.world(), None);
-
->>>>>>> a513ad05
             assert_eq!(
                 resolve_clash(
                     &simple_clash,
