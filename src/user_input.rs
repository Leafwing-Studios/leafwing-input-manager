--- conflicted
+++ resolved
@@ -1,55 +1,34 @@
 //! Helpful abstractions over user inputs of all sorts
 
+use bevy::input::keyboard::ScanCode;
 use bevy::input::{gamepad::GamepadButtonType, keyboard::KeyCode, mouse::MouseButton};
-<<<<<<< HEAD
-
-use bevy::prelude::ScanCode;
 use bevy::reflect::Reflect;
 use bevy::utils::HashSet;
-use petitset::PetitSet;
 use serde::{Deserialize, Serialize};
-=======
-use bevy::reflect::Reflect;
->>>>>>> 1617f407
 
 use crate::axislike::VirtualAxis;
-use crate::reflect::ReflectPetitSet;
 use crate::scan_codes::QwertyScanCode;
 use crate::{
     axislike::{AxisType, DualAxis, SingleAxis, VirtualDPad},
     buttonlike::{MouseMotionDirection, MouseWheelDirection},
 };
-use bevy::prelude::ScanCode;
-use bevy::utils::HashSet;
-use serde::{Deserialize, Serialize};
 
 /// Some combination of user input, which may cross input-mode boundaries.
 ///
 /// For example, this may store mouse, keyboard or gamepad input, including cross-device chords!
 ///
 /// Suitable for use in an [`InputMap`](crate::input_map::InputMap)
-<<<<<<< HEAD
-// TODO: https://github.com/bevyengine/bevy/issues/3392
-#[allow(clippy::large_enum_variant)]
-=======
->>>>>>> 1617f407
-#[derive(Debug, Clone, PartialEq, Eq, Hash, Serialize, Deserialize, Reflect)]
+#[derive(Debug, Clone, PartialEq, Eq, Hash, Reflect, Serialize, Deserialize)]
 pub enum UserInput {
     /// A single button
     Single(InputKind),
     /// A combination of buttons, pressed simultaneously
-<<<<<<< HEAD
-    ///
-    /// Up to 8 (!!) buttons can be chorded together at once.
-    Chord(ReflectPetitSet<InputKind, 8>),
-=======
     // Note: we cannot use a HashSet here because of https://users.rust-lang.org/t/hash-not-implemented-why-cant-it-be-derived/92416/8
     // We cannot use a BTreeSet because the underlying types don't impl Ord
     // We don't want to use a PetitSet here because of memory bloat
     // So a vec it is!
     // RIP your uniqueness guarantees
     Chord(Vec<InputKind>),
->>>>>>> 1617f407
     /// A virtual DPad that you can get an [`DualAxis`] from
     VirtualDPad(VirtualDPad),
     /// A virtual axis that you can get a [`SingleAxis`] from
@@ -64,11 +43,7 @@
         let modifier: InputKind = modifier.into();
         let input: InputKind = input.into();
 
-<<<<<<< HEAD
-        UserInput::Chord(set.into())
-=======
         UserInput::chord(vec![modifier, input])
->>>>>>> 1617f407
     }
 
     /// Creates a [`UserInput::Chord`] from an iterator of inputs of the same type that can be converted into an [`InputKind`]s
@@ -85,13 +60,8 @@
         }
 
         match length {
-<<<<<<< HEAD
-            1 => UserInput::Single(set.into_iter().next().unwrap()),
-            _ => UserInput::Chord(set.into()),
-=======
             1 => UserInput::Single(*vec.first().unwrap()),
             _ => UserInput::Chord(vec),
->>>>>>> 1617f407
         }
     }
 
@@ -388,7 +358,7 @@
 ///
 /// Please contact the maintainers if you need support for another type!
 #[non_exhaustive]
-#[derive(Debug, Clone, Copy, PartialEq, Eq, Hash, Serialize, Deserialize, Reflect)]
+#[derive(Debug, Clone, Copy, PartialEq, Eq, Hash, Reflect, Serialize, Deserialize)]
 pub enum InputKind {
     /// A button on a gamepad
     GamepadButton(GamepadButtonType),
@@ -482,7 +452,7 @@
 ///
 /// This buttonlike input is stored in [`InputKind`], and will be triggered whenever either of these buttons are pressed.
 /// This will be decomposed into both values when converted into [`RawInputs`].
-#[derive(Debug, Clone, Copy, PartialEq, Eq, Hash, Serialize, Deserialize, Reflect)]
+#[derive(Debug, Clone, Copy, PartialEq, Eq, Hash, Reflect, Serialize, Deserialize)]
 pub enum Modifier {
     /// Corresponds to [`KeyCode::AltLeft`] and [`KeyCode::AltRight`].
     Alt,
