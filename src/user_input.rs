//! Helpful abstractions over user inputs of all sorts

use bevy::input::{gamepad::GamepadButtonType, keyboard::KeyCode, mouse::MouseButton};

use bevy::utils::HashSet;
use petitset::PetitSet;
use serde::{Deserialize, Serialize};

use crate::{
    axislike::{AxisType, DualAxis, SingleAxis, VirtualDPad},
    buttonlike::{MouseMotionDirection, MouseWheelDirection},
};

/// Some combination of user input, which may cross [`Input`]-mode boundaries
///
/// Suitable for use in an [`InputMap`](crate::input_map::InputMap)
#[derive(Debug, Clone, PartialEq, Eq, Hash, Serialize, Deserialize)]
pub enum UserInput {
    /// A single button
    Single(InputKind),
    /// A combination of buttons, pressed simultaneously
    ///
    /// Up to 8 (!!) buttons can be chorded together at once.
    /// Chords are considered to belong to all of the [InputMode]s of their constituent buttons.
    Chord(PetitSet<InputKind, 8>),
    /// A virtual DPad that you can get an [`AxisPair`] from
    VirtualDPad(VirtualDPad),
}

impl UserInput {
    /// Creates a [`UserInput::Chord`] from an iterator of [`InputKind`]s
    ///
    /// If `inputs` has a length of 1, a [`UserInput::Single`] variant will be returned instead.
    pub fn chord(inputs: impl IntoIterator<Item = impl Into<InputKind>>) -> Self {
        // We can't just check the length unless we add an ExactSizeIterator bound :(
        let mut length: u8 = 0;

        let mut set: PetitSet<InputKind, 8> = PetitSet::default();
        for button in inputs {
            length += 1;
            set.insert(button.into());
        }

        match length {
            1 => UserInput::Single(set.into_iter().next().unwrap()),
            _ => UserInput::Chord(set),
        }
    }

    /// The number of logical inputs that make up the [`UserInput`].
    ///
    /// - A [`Single`][UserInput::Single] input returns 1
    /// - A [`Chord`][UserInput::Chord] returns the number of buttons in the chord
    /// - A [`VirtualDPad`][UserInput::VirtualDPad] returns 1
    pub fn len(&self) -> usize {
        match self {
            UserInput::Single(_) => 1,
            UserInput::Chord(button_set) => button_set.len(),
            UserInput::VirtualDPad { .. } => 1,
        }
    }

    /// Is the number of buttons in the [`UserInput`] 0?
    pub fn is_empty(&self) -> bool {
        self.len() == 0
    }

    /// How many of the provided `buttons` are found in the [`UserInput`]
    ///
    /// # Example
    /// ```rust
    /// use bevy::input::keyboard::KeyCode::*;
    /// use bevy::utils::HashSet;
    /// use leafwing_input_manager::user_input::UserInput;
    ///
    /// let buttons = HashSet::from_iter([LControl.into(), LAlt.into()]);
    /// let a: UserInput  = A.into();
    /// let ctrl_a = UserInput::chord([LControl, A]);
    /// let ctrl_alt_a = UserInput::chord([LControl, LAlt, A]);
    ///
    /// assert_eq!(a.n_matching(&buttons), 0);
    /// assert_eq!(ctrl_a.n_matching(&buttons), 1);
    /// assert_eq!(ctrl_alt_a.n_matching(&buttons), 2);
    /// ```
    pub fn n_matching(&self, buttons: &HashSet<InputKind>) -> usize {
        match self {
<<<<<<< HEAD
            UserInput::Single(button) => {
                if buttons.contains(button) {
                    1
                } else {
                    0
                }
            }
=======
            UserInput::Single(button) => usize::from(buttons.contains(button)),
>>>>>>> 268d5578
            UserInput::Chord(chord_buttons) => {
                let mut n_matching = 0;
                for button in buttons.iter() {
                    if chord_buttons.contains(button) {
                        n_matching += 1;
                    }
                }

                n_matching
            }
            UserInput::VirtualDPad(VirtualDPad {
                up,
                down,
                left,
                right,
            }) => {
                let mut n_matching = 0;
                for button in buttons.iter() {
                    for dpad_button in [up, down, left, right] {
                        if button == dpad_button {
                            n_matching += 1;
                        }
                    }
                }

                n_matching
            }
        }
    }

    /// Returns the raw inputs that make up this [`UserInput`]
    pub fn raw_inputs(&self) -> RawInputs {
        let mut raw_inputs = RawInputs::default();

        match self {
            UserInput::Single(button) => match *button {
                InputKind::DualAxis(dual_axis) => {
                    raw_inputs
                        .axis_data
                        .push((dual_axis.x.axis_type, dual_axis.x.value));
                    raw_inputs
                        .axis_data
                        .push((dual_axis.y.axis_type, dual_axis.y.value));
                }
                InputKind::SingleAxis(single_axis) => raw_inputs
                    .axis_data
                    .push((single_axis.axis_type, single_axis.value)),
                InputKind::GamepadButton(button) => raw_inputs.gamepad_buttons.push(button),
                InputKind::Keyboard(button) => raw_inputs.keycodes.push(button),
                InputKind::Mouse(button) => raw_inputs.mouse_buttons.push(button),
                InputKind::MouseWheel(button) => raw_inputs.mouse_wheel.push(button),
                InputKind::MouseMotion(button) => raw_inputs.mouse_motion.push(button),
            },
            UserInput::Chord(button_set) => {
                for button in button_set.iter() {
                    match *button {
                        InputKind::DualAxis(dual_axis) => {
                            raw_inputs
                                .axis_data
                                .push((dual_axis.x.axis_type, dual_axis.x.value));
                            raw_inputs
                                .axis_data
                                .push((dual_axis.y.axis_type, dual_axis.y.value));
                        }
                        InputKind::SingleAxis(single_axis) => raw_inputs
                            .axis_data
                            .push((single_axis.axis_type, single_axis.value)),
                        InputKind::GamepadButton(button) => raw_inputs.gamepad_buttons.push(button),
                        InputKind::Keyboard(button) => raw_inputs.keycodes.push(button),
                        InputKind::Mouse(button) => raw_inputs.mouse_buttons.push(button),
                        InputKind::MouseWheel(button) => raw_inputs.mouse_wheel.push(button),
                        InputKind::MouseMotion(button) => raw_inputs.mouse_motion.push(button),
                    }
                }
            }
            UserInput::VirtualDPad(VirtualDPad {
                up,
                down,
                left,
                right,
            }) => {
                for button in [up, down, left, right] {
                    match *button {
                        InputKind::DualAxis(dual_axis) => {
                            raw_inputs
                                .axis_data
                                .push((dual_axis.x.axis_type, dual_axis.x.value));
                            raw_inputs
                                .axis_data
                                .push((dual_axis.y.axis_type, dual_axis.y.value));
                        }
                        InputKind::SingleAxis(single_axis) => raw_inputs
                            .axis_data
                            .push((single_axis.axis_type, single_axis.value)),
                        InputKind::GamepadButton(button) => raw_inputs.gamepad_buttons.push(button),
                        InputKind::Keyboard(button) => raw_inputs.keycodes.push(button),
                        InputKind::Mouse(button) => raw_inputs.mouse_buttons.push(button),
                        InputKind::MouseWheel(button) => raw_inputs.mouse_wheel.push(button),
                        InputKind::MouseMotion(button) => raw_inputs.mouse_motion.push(button),
                    }
                }
            }
        };

        raw_inputs
    }
}

impl From<InputKind> for UserInput {
    fn from(input: InputKind) -> Self {
        UserInput::Single(input)
    }
}

impl From<DualAxis> for UserInput {
    fn from(input: DualAxis) -> Self {
        UserInput::Single(InputKind::DualAxis(input))
    }
}

impl From<SingleAxis> for UserInput {
    fn from(input: SingleAxis) -> Self {
        UserInput::Single(InputKind::SingleAxis(input))
    }
}

impl From<VirtualDPad> for UserInput {
    fn from(input: VirtualDPad) -> Self {
        UserInput::VirtualDPad(input)
    }
}

impl From<GamepadButtonType> for UserInput {
    fn from(input: GamepadButtonType) -> Self {
        UserInput::Single(InputKind::GamepadButton(input))
    }
}

impl From<KeyCode> for UserInput {
    fn from(input: KeyCode) -> Self {
        UserInput::Single(InputKind::Keyboard(input))
    }
}

impl From<MouseButton> for UserInput {
    fn from(input: MouseButton) -> Self {
        UserInput::Single(InputKind::Mouse(input))
    }
}

impl From<MouseWheelDirection> for UserInput {
    fn from(input: MouseWheelDirection) -> Self {
        UserInput::Single(InputKind::MouseWheel(input))
    }
}

impl From<MouseMotionDirection> for UserInput {
    fn from(input: MouseMotionDirection) -> Self {
        UserInput::Single(InputKind::MouseMotion(input))
    }
}

/// The different kinds of supported input bindings.
///
/// See [`InputMode`] for the value-less equivalent. Commonly stored in the [`UserInput`] enum.
///
/// Unfortunately we cannot use a trait object here, as the types used by `Input`
/// require traits that are not object-safe.
///
/// Please contact the maintainers if you need support for another type!
#[non_exhaustive]
#[derive(Debug, Clone, Copy, PartialEq, Eq, Hash, Serialize, Deserialize)]
pub enum InputKind {
    /// A button on a gamepad
    GamepadButton(GamepadButtonType),
    /// A single axis of continous motion
    SingleAxis(SingleAxis),
    /// Two paired axes of continous motion
    DualAxis(DualAxis),
    /// A button on a keyboard
    Keyboard(KeyCode),
    /// A button on a mouse
    Mouse(MouseButton),
    /// A discretized mousewheel movement
    MouseWheel(MouseWheelDirection),
    /// A discretized mouse movement
    MouseMotion(MouseMotionDirection),
}

impl From<DualAxis> for InputKind {
    fn from(input: DualAxis) -> Self {
        InputKind::DualAxis(input)
    }
}

impl From<SingleAxis> for InputKind {
    fn from(input: SingleAxis) -> Self {
        InputKind::SingleAxis(input)
    }
}

impl From<GamepadButtonType> for InputKind {
    fn from(input: GamepadButtonType) -> Self {
        InputKind::GamepadButton(input)
    }
}

impl From<KeyCode> for InputKind {
    fn from(input: KeyCode) -> Self {
        InputKind::Keyboard(input)
    }
}

impl From<MouseButton> for InputKind {
    fn from(input: MouseButton) -> Self {
        InputKind::Mouse(input)
    }
}

impl From<MouseWheelDirection> for InputKind {
    fn from(input: MouseWheelDirection) -> Self {
        InputKind::MouseWheel(input)
    }
}

impl From<MouseMotionDirection> for InputKind {
    fn from(input: MouseMotionDirection) -> Self {
        InputKind::MouseMotion(input)
    }
}

/// The basic input events that make up a [`UserInput`].
///
/// Obtained by calling [`UserInput::raw_inputs()`].
#[derive(Default, Debug, Clone, PartialEq)]
pub struct RawInputs {
    /// Physical keyboard buttons
    pub keycodes: Vec<KeyCode>,
    /// Mouse buttons
    pub mouse_buttons: Vec<MouseButton>,
    /// Discretized mouse wheel inputs
    pub mouse_wheel: Vec<MouseWheelDirection>,
    /// Discretized mouse motion inputs
    pub mouse_motion: Vec<MouseMotionDirection>,
    /// Gamepad buttons, independent of a [`Gamepad`](bevy::input::gamepad::Gamepad)
    pub gamepad_buttons: Vec<GamepadButtonType>,
    /// Axis-like data
    ///
    /// The `f32` stores the magnitude of the axis motion, and is only used for input mocking.
    pub axis_data: Vec<(AxisType, Option<f32>)>,
}

#[cfg(test)]
impl RawInputs {
    fn from_keycode(keycode: KeyCode) -> RawInputs {
        RawInputs {
            keycodes: vec![keycode],
            ..Default::default()
        }
    }

    fn from_mouse_button(mouse_button: MouseButton) -> RawInputs {
        RawInputs {
            mouse_buttons: vec![mouse_button],
            ..Default::default()
        }
    }

    fn from_gamepad_button(gamepad_button: GamepadButtonType) -> RawInputs {
        RawInputs {
            gamepad_buttons: vec![gamepad_button],
            ..Default::default()
        }
    }

    fn from_mouse_wheel(direction: MouseWheelDirection) -> RawInputs {
        RawInputs {
            mouse_wheel: vec![direction],
            ..Default::default()
        }
    }

    fn from_mouse_direction(direction: MouseMotionDirection) -> RawInputs {
        RawInputs {
            mouse_motion: vec![direction],
            ..Default::default()
        }
    }

    fn from_dual_axis(axis: DualAxis) -> RawInputs {
        RawInputs {
            axis_data: vec![
                (axis.x.axis_type, axis.x.value),
                (axis.y.axis_type, axis.y.value),
            ],
            ..Default::default()
        }
    }

    fn from_single_axis(axis: SingleAxis) -> RawInputs {
        RawInputs {
            axis_data: vec![(axis.axis_type, axis.value)],
            ..Default::default()
        }
    }
}

#[cfg(test)]
mod raw_input_tests {
    use crate::{
        axislike::AxisType,
        user_input::{InputKind, RawInputs, UserInput},
    };

    #[test]
    fn simple_chord() {
        use bevy::input::gamepad::GamepadButtonType;

        let buttons = vec![GamepadButtonType::Start, GamepadButtonType::Select];
        let raw_inputs = UserInput::chord(buttons.clone()).raw_inputs();
        let expected = RawInputs {
            gamepad_buttons: buttons,
            ..Default::default()
        };

        assert_eq!(expected, raw_inputs);
    }

    #[test]
    fn mixed_chord() {
        use crate::axislike::SingleAxis;
        use bevy::input::gamepad::GamepadAxisType;
        use bevy::input::gamepad::GamepadButtonType;

        let chord = UserInput::chord([
            InputKind::GamepadButton(GamepadButtonType::Start),
            InputKind::SingleAxis(SingleAxis::symmetric(GamepadAxisType::LeftZ, 0.)),
        ]);

        let raw = chord.raw_inputs();
        let expected = RawInputs {
            gamepad_buttons: vec![GamepadButtonType::Start],
            axis_data: vec![(AxisType::Gamepad(GamepadAxisType::LeftZ), None)],
            ..Default::default()
        };

        assert_eq!(expected, raw);
    }

    mod gamepad {
        use crate::user_input::{RawInputs, UserInput};

        #[test]
        fn gamepad_button() {
            use bevy::input::gamepad::GamepadButtonType;

            let button = GamepadButtonType::Start;
            let expected = RawInputs::from_gamepad_button(button);
            let raw = UserInput::from(button).raw_inputs();
            assert_eq!(expected, raw);
        }

        #[test]
        fn single_gamepad_axis() {
            use crate::axislike::SingleAxis;
            use bevy::input::gamepad::GamepadAxisType;

            let direction = SingleAxis::from_value(GamepadAxisType::LeftStickX, 1.0);
            let expected = RawInputs::from_single_axis(direction);
            let raw = UserInput::from(direction).raw_inputs();
            assert_eq!(expected, raw)
        }

        #[test]
        fn dual_gamepad_axis() {
            use crate::axislike::DualAxis;
            use bevy::input::gamepad::GamepadAxisType;

            let direction = DualAxis::from_value(
                GamepadAxisType::LeftStickX,
                GamepadAxisType::LeftStickY,
                0.5,
                0.7,
            );
            let expected = RawInputs::from_dual_axis(direction);
            let raw = UserInput::from(direction).raw_inputs();
            assert_eq!(expected, raw)
        }
    }

    mod keyboard {
        use crate::user_input::{RawInputs, UserInput};

        #[test]
        fn keyboard_button() {
            use bevy::input::keyboard::KeyCode;

            let button = KeyCode::A;
            let expected = RawInputs::from_keycode(button);
            let raw = UserInput::from(button).raw_inputs();
            assert_eq!(expected, raw);
        }
    }

    mod mouse {
        use crate::user_input::{RawInputs, UserInput};

        #[test]
        fn mouse_button() {
            use bevy::input::mouse::MouseButton;

            let button = MouseButton::Left;
            let expected = RawInputs::from_mouse_button(button);
            let raw = UserInput::from(button).raw_inputs();
            assert_eq!(expected, raw);
        }

        #[test]
        fn mouse_wheel() {
            use crate::buttonlike::MouseWheelDirection;

            let direction = MouseWheelDirection::Down;
            let expected = RawInputs::from_mouse_wheel(direction);
            let raw = UserInput::from(direction).raw_inputs();
            assert_eq!(expected, raw);
        }

        #[test]
        fn mouse_motion() {
            use crate::buttonlike::MouseMotionDirection;

            let direction = MouseMotionDirection::Up;
            let expected = RawInputs::from_mouse_direction(direction);
            let raw = UserInput::from(direction).raw_inputs();
            assert_eq!(expected, raw);
        }

        #[test]
        fn single_mousewheel_axis() {
            use crate::axislike::{MouseWheelAxisType, SingleAxis};

            let direction = SingleAxis::from_value(MouseWheelAxisType::X, 1.0);
            let expected = RawInputs::from_single_axis(direction);
            let raw = UserInput::from(direction).raw_inputs();
            assert_eq!(expected, raw)
        }

        #[test]
        fn dual_mousewheel_axis() {
            use crate::axislike::{DualAxis, MouseWheelAxisType};

            let direction =
                DualAxis::from_value(MouseWheelAxisType::X, MouseWheelAxisType::Y, 1.0, 1.0);
            let expected = RawInputs::from_dual_axis(direction);
            let raw = UserInput::from(direction).raw_inputs();
            assert_eq!(expected, raw)
        }

        #[test]
        fn single_mouse_motion_axis() {
            use crate::axislike::{MouseMotionAxisType, SingleAxis};

            let direction = SingleAxis::from_value(MouseMotionAxisType::X, 1.0);
            let expected = RawInputs::from_single_axis(direction);
            let raw = UserInput::from(direction).raw_inputs();
            assert_eq!(expected, raw)
        }

        #[test]
        fn dual_mouse_motion_axis() {
            use crate::axislike::{DualAxis, MouseMotionAxisType};

            let direction =
                DualAxis::from_value(MouseMotionAxisType::X, MouseMotionAxisType::Y, 1.0, 1.0);
            let expected = RawInputs::from_dual_axis(direction);
            let raw = UserInput::from(direction).raw_inputs();
            assert_eq!(expected, raw)
        }
    }
}<|MERGE_RESOLUTION|>--- conflicted
+++ resolved
@@ -84,17 +84,8 @@
     /// ```
     pub fn n_matching(&self, buttons: &HashSet<InputKind>) -> usize {
         match self {
-<<<<<<< HEAD
-            UserInput::Single(button) => {
-                if buttons.contains(button) {
-                    1
-                } else {
-                    0
-                }
-            }
-=======
+
             UserInput::Single(button) => usize::from(buttons.contains(button)),
->>>>>>> 268d5578
             UserInput::Chord(chord_buttons) => {
                 let mut n_matching = 0;
                 for button in buttons.iter() {
