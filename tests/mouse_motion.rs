use bevy::input::mouse::MouseMotion;
use bevy::input::InputPlugin;
use bevy::prelude::*;
use leafwing_input_manager::axislike::DualAxisData;
use leafwing_input_manager::input_like::mouse_motion::{MouseMotionAxis, MouseMotionDirection};
use leafwing_input_manager::input_like::virtual_dpad::VirtualDPad;
use leafwing_input_manager::prelude::*;

#[derive(Actionlike, Clone, Copy, Debug, Reflect)]
enum ButtonlikeTestAction {
    Up,
    Down,
    Left,
    Right,
}

<<<<<<< HEAD
impl ButtonlikeTestAction {
    pub fn direction_vector(self) -> Vec2 {
        match self {
            ButtonlikeTestAction::Up => Vec2::Y,
            ButtonlikeTestAction::Down => Vec2::NEG_Y,
            ButtonlikeTestAction::Left => Vec2::NEG_X,
            ButtonlikeTestAction::Right => Vec2::X,
        }
    }
}

#[derive(Actionlike, Clone, Copy, Debug)]
=======
#[derive(Actionlike, Clone, Copy, Debug, Reflect)]
>>>>>>> 8904e1ea
enum AxislikeTestAction {
    X,
    Y,
    XY,
}

fn test_app() -> App {
    let mut app = App::new();
    app.add_plugins(MinimalPlugins)
        .add_plugins(InputPlugin)
        .add_plugins(InputManagerPlugin::<ButtonlikeTestAction>::default())
        .add_plugins(InputManagerPlugin::<AxislikeTestAction>::default())
        .init_resource::<ActionState<ButtonlikeTestAction>>()
        .init_resource::<ActionState<AxislikeTestAction>>();

    app
}

#[test]
fn raw_mouse_motion_events() {
    let mut app = test_app();
    app.insert_resource(InputMap::new([(MouseMotionAxis::Y, AxislikeTestAction::X)]));

    let mut events = app.world.resource_mut::<Events<MouseMotion>>();
    events.send(MouseMotion {
        delta: Vec2::new(0.0, 1.0),
    });

    app.update();
    let action_state = app.world.resource::<ActionState<AxislikeTestAction>>();
    assert!(action_state.pressed(AxislikeTestAction::X));
}

#[test]
<<<<<<< HEAD
=======
fn mouse_motion_discrete_mocking() {
    let mut app = test_app();
    let mut events = app.world.resource_mut::<Events<MouseMotion>>();
    assert_eq!(events.drain().count(), 0);

    app.send_input(MouseMotionDirection::Up);
    let mut events = app.world.resource_mut::<Events<MouseMotion>>();

    assert_eq!(events.drain().count(), 1);
}

#[test]
fn mouse_motion_single_axis_mocking() {
    let mut app = test_app();
    let mut events = app.world.resource_mut::<Events<MouseMotion>>();
    assert_eq!(events.drain().count(), 0);

    let input = SingleAxis {
        axis_type: AxisType::MouseMotion(MouseMotionAxisType::X),
        value: Some(-1.),
        positive_low: 0.0,
        negative_low: 0.0,
        inverted: false,
    };

    app.send_input(input);
    let mut events = app.world.resource_mut::<Events<MouseMotion>>();
    assert_eq!(events.drain().count(), 1);
}

#[test]
fn mouse_motion_dual_axis_mocking() {
    let mut app = test_app();
    let mut events = app.world.resource_mut::<Events<MouseMotion>>();
    assert_eq!(events.drain().count(), 0);

    let input = DualAxis {
        x: SingleAxis {
            axis_type: AxisType::MouseMotion(MouseMotionAxisType::X),
            value: Some(1.),
            positive_low: 0.0,
            negative_low: 0.0,
            inverted: false,
        },
        y: SingleAxis {
            axis_type: AxisType::MouseMotion(MouseMotionAxisType::Y),
            value: Some(0.),
            positive_low: 0.0,
            negative_low: 0.0,
            inverted: false,
        },
    };
    app.send_input(input);
    let mut events = app.world.resource_mut::<Events<MouseMotion>>();
    // Dual axis events are split out
    assert_eq!(events.drain().count(), 2);
}

#[test]
>>>>>>> 8904e1ea
fn mouse_motion_buttonlike() {
    let mut app = test_app();
    app.insert_resource(InputMap::new([
        (MouseMotionDirection::Up, ButtonlikeTestAction::Up),
        (MouseMotionDirection::Down, ButtonlikeTestAction::Down),
        (MouseMotionDirection::Left, ButtonlikeTestAction::Left),
        (MouseMotionDirection::Right, ButtonlikeTestAction::Right),
    ]));

    for action in ButtonlikeTestAction::variants() {
        let mut events = app.world.resource_mut::<Events<MouseMotion>>();
        events.send(MouseMotion {
            delta: action.direction_vector(),
        });
        app.update();

        let action_state = app.world.resource::<ActionState<ButtonlikeTestAction>>();
        assert!(action_state.pressed(action), "failed for {action:?}");
    }
}

#[test]
fn mouse_motion_buttonlike_cancels() {
    let mut app = test_app();
    app.insert_resource(InputMap::new([
        (MouseMotionDirection::Up, ButtonlikeTestAction::Up),
        (MouseMotionDirection::Down, ButtonlikeTestAction::Down),
        (MouseMotionDirection::Left, ButtonlikeTestAction::Left),
        (MouseMotionDirection::Right, ButtonlikeTestAction::Right),
    ]));

    let mut events = app.world.resource_mut::<Events<MouseMotion>>();
    events.send(MouseMotion {
        delta: Vec2::new(0.0, 1.0),
    });
    events.send(MouseMotion {
        delta: Vec2::new(0.0, -1.0),
    });

    // Apply the event
    app.update();
    let action_state = app.world.resource::<ActionState<ButtonlikeTestAction>>();
    assert!(action_state.pressed(ButtonlikeTestAction::Up));
    assert!(action_state.pressed(ButtonlikeTestAction::Down));

    // Ensure it doesn't stay pressed for more than one frame
    app.update();
    let action_state = app.world.resource::<ActionState<ButtonlikeTestAction>>();
    assert!(!action_state.pressed(ButtonlikeTestAction::Up));
    assert!(!action_state.pressed(ButtonlikeTestAction::Down));
}

#[test]
fn mouse_motion_axis() {
    let mut app = test_app();
    app.insert_resource(InputMap::new([
        (MouseMotionAxis::X, AxislikeTestAction::X),
        (MouseMotionAxis::Y, AxislikeTestAction::Y),
    ]));

    // +X
<<<<<<< HEAD
    let mut events = app.world.resource_mut::<Events<MouseMotion>>();
    events.send(MouseMotion {
        delta: Vec2::new(1.0, 0.0),
    });
=======
    let input = SingleAxis {
        axis_type: AxisType::MouseMotion(MouseMotionAxisType::X),
        value: Some(1.),
        positive_low: 0.0,
        negative_low: 0.0,
        inverted: false,
    };
    app.send_input(input);
>>>>>>> 8904e1ea
    app.update();
    let action_state = app.world.resource::<ActionState<AxislikeTestAction>>();
    assert!(action_state.pressed(AxislikeTestAction::X));

    // -X
<<<<<<< HEAD
    let mut events = app.world.resource_mut::<Events<MouseMotion>>();
    events.send(MouseMotion {
        delta: Vec2::new(-1.0, 0.0),
    });
=======
    let input = SingleAxis {
        axis_type: AxisType::MouseMotion(MouseMotionAxisType::X),
        value: Some(-1.),
        positive_low: 0.0,
        negative_low: 0.0,
        inverted: false,
    };
    app.send_input(input);
>>>>>>> 8904e1ea
    app.update();
    let action_state = app.world.resource::<ActionState<AxislikeTestAction>>();
    assert!(action_state.pressed(AxislikeTestAction::X));

    // +Y
<<<<<<< HEAD
    let mut events = app.world.resource_mut::<Events<MouseMotion>>();
    events.send(MouseMotion {
        delta: Vec2::new(0.0, 1.0),
    });
=======
    let input = SingleAxis {
        axis_type: AxisType::MouseMotion(MouseMotionAxisType::Y),
        value: Some(1.),
        positive_low: 0.0,
        negative_low: 0.0,
        inverted: false,
    };
    app.send_input(input);
>>>>>>> 8904e1ea
    app.update();
    let action_state = app.world.resource::<ActionState<AxislikeTestAction>>();
    assert!(action_state.pressed(AxislikeTestAction::Y));

    // -Y
<<<<<<< HEAD
    let mut events = app.world.resource_mut::<Events<MouseMotion>>();
    events.send(MouseMotion {
        delta: Vec2::new(0.0, -1.0),
    });
=======
    let input = SingleAxis {
        axis_type: AxisType::MouseMotion(MouseMotionAxisType::Y),
        value: Some(-1.),
        positive_low: 0.0,
        negative_low: 0.0,
        inverted: false,
    };
    app.send_input(input);
>>>>>>> 8904e1ea
    app.update();
    let action_state = app.world.resource::<ActionState<AxislikeTestAction>>();
    assert!(action_state.pressed(AxislikeTestAction::Y));

    // 0
<<<<<<< HEAD
    let mut events = app.world.resource_mut::<Events<MouseMotion>>();
    events.send(MouseMotion {
        delta: Vec2::new(0.0, 0.0),
    });
=======
    let input = SingleAxis {
        axis_type: AxisType::MouseMotion(MouseMotionAxisType::Y),
        value: Some(0.0),
        // Usually a small deadzone threshold will be set
        positive_low: 0.1,
        negative_low: 0.1,
        inverted: false,
    };
    app.send_input(input);
    app.update();
    let action_state = app.world.resource::<ActionState<AxislikeTestAction>>();
    assert!(!action_state.pressed(AxislikeTestAction::Y));

    // None
    let input = SingleAxis {
        axis_type: AxisType::MouseMotion(MouseMotionAxisType::Y),
        value: None,
        positive_low: 0.0,
        negative_low: 0.0,
        inverted: false,
    };
    app.send_input(input);
>>>>>>> 8904e1ea
    app.update();
    let action_state = app.world.resource::<ActionState<AxislikeTestAction>>();
    assert!(!action_state.pressed(AxislikeTestAction::Y));
}

#[test]
fn mouse_motion_dual_axis() {
    let mut app = test_app();
    app.insert_resource(InputMap::new([(
        DualAxis::mouse_motion(),
        AxislikeTestAction::XY,
    )]));

    let mut events = app.world.resource_mut::<Events<MouseMotion>>();
    events.send(MouseMotion {
        delta: Vec2::new(5.0, 0.0),
    });

    app.update();

    let action_state = app.world.resource::<ActionState<AxislikeTestAction>>();

    assert!(action_state.pressed(AxislikeTestAction::XY));
    assert_eq!(action_state.value(AxislikeTestAction::XY), 5.0);
    assert_eq!(
        action_state.axis_pair(AxislikeTestAction::XY).unwrap(),
        DualAxisData::new(5.0, 0.0)
    );
}

#[test]
fn mouse_motion_virtualdpad() {
    let mut app = test_app();
    app.insert_resource(InputMap::new([(
        VirtualDPad::mouse_motion(),
        AxislikeTestAction::XY,
    )]));

    let mut events = app.world.resource_mut::<Events<MouseMotion>>();
    events.send(MouseMotion {
        delta: Vec2::new(0.0, -2.0),
    });
    app.update();

    let action_state = app.world.resource::<ActionState<AxislikeTestAction>>();

    assert!(action_state.pressed(AxislikeTestAction::XY));
    // This should be unit length, because we're working with a VirtualDpad
    assert_eq!(action_state.value(AxislikeTestAction::XY), 1.0);
    assert_eq!(
        action_state.axis_pair(AxislikeTestAction::XY).unwrap(),
        // This should be unit length, because we're working with a VirtualDpad
        DualAxisData::new(0.0, -1.0)
    );
}

#[test]
fn mouse_drag() {
    let mut app = test_app();

    let mut input_map = InputMap::default();
    let chord: [Box<dyn InputLikeObject>; 2] =
        [DualAxis::mouse_motion().into(), MouseButton::Right.into()];
    input_map.insert_chord(chord, AxislikeTestAction::XY);

    app.insert_resource(input_map);

    let mut events = app.world.resource_mut::<Events<MouseMotion>>();
    events.send(MouseMotion {
        delta: Vec2::new(5.0, 0.0),
    });
    app.world
        .resource_mut::<Input<MouseButton>>()
        .press(MouseButton::Right);
    app.update();

    let action_state = app.world.resource::<ActionState<AxislikeTestAction>>();

    assert!(action_state.pressed(AxislikeTestAction::XY));
    assert_eq!(
        action_state.axis_pair(AxislikeTestAction::XY),
        Some(DualAxisData::new(5.0, 0.0))
    );
}
<|MERGE_RESOLUTION|>--- conflicted
+++ resolved
@@ -1,382 +1,251 @@
-use bevy::input::mouse::MouseMotion;
-use bevy::input::InputPlugin;
-use bevy::prelude::*;
-use leafwing_input_manager::axislike::DualAxisData;
-use leafwing_input_manager::input_like::mouse_motion::{MouseMotionAxis, MouseMotionDirection};
-use leafwing_input_manager::input_like::virtual_dpad::VirtualDPad;
-use leafwing_input_manager::prelude::*;
-
-#[derive(Actionlike, Clone, Copy, Debug, Reflect)]
-enum ButtonlikeTestAction {
-    Up,
-    Down,
-    Left,
-    Right,
-}
-
-<<<<<<< HEAD
-impl ButtonlikeTestAction {
-    pub fn direction_vector(self) -> Vec2 {
-        match self {
-            ButtonlikeTestAction::Up => Vec2::Y,
-            ButtonlikeTestAction::Down => Vec2::NEG_Y,
-            ButtonlikeTestAction::Left => Vec2::NEG_X,
-            ButtonlikeTestAction::Right => Vec2::X,
-        }
-    }
-}
-
-#[derive(Actionlike, Clone, Copy, Debug)]
-=======
-#[derive(Actionlike, Clone, Copy, Debug, Reflect)]
->>>>>>> 8904e1ea
-enum AxislikeTestAction {
-    X,
-    Y,
-    XY,
-}
-
-fn test_app() -> App {
-    let mut app = App::new();
-    app.add_plugins(MinimalPlugins)
-        .add_plugins(InputPlugin)
-        .add_plugins(InputManagerPlugin::<ButtonlikeTestAction>::default())
-        .add_plugins(InputManagerPlugin::<AxislikeTestAction>::default())
-        .init_resource::<ActionState<ButtonlikeTestAction>>()
-        .init_resource::<ActionState<AxislikeTestAction>>();
-
-    app
-}
-
-#[test]
-fn raw_mouse_motion_events() {
-    let mut app = test_app();
-    app.insert_resource(InputMap::new([(MouseMotionAxis::Y, AxislikeTestAction::X)]));
-
-    let mut events = app.world.resource_mut::<Events<MouseMotion>>();
-    events.send(MouseMotion {
-        delta: Vec2::new(0.0, 1.0),
-    });
-
-    app.update();
-    let action_state = app.world.resource::<ActionState<AxislikeTestAction>>();
-    assert!(action_state.pressed(AxislikeTestAction::X));
-}
-
-#[test]
-<<<<<<< HEAD
-=======
-fn mouse_motion_discrete_mocking() {
-    let mut app = test_app();
-    let mut events = app.world.resource_mut::<Events<MouseMotion>>();
-    assert_eq!(events.drain().count(), 0);
-
-    app.send_input(MouseMotionDirection::Up);
-    let mut events = app.world.resource_mut::<Events<MouseMotion>>();
-
-    assert_eq!(events.drain().count(), 1);
-}
-
-#[test]
-fn mouse_motion_single_axis_mocking() {
-    let mut app = test_app();
-    let mut events = app.world.resource_mut::<Events<MouseMotion>>();
-    assert_eq!(events.drain().count(), 0);
-
-    let input = SingleAxis {
-        axis_type: AxisType::MouseMotion(MouseMotionAxisType::X),
-        value: Some(-1.),
-        positive_low: 0.0,
-        negative_low: 0.0,
-        inverted: false,
-    };
-
-    app.send_input(input);
-    let mut events = app.world.resource_mut::<Events<MouseMotion>>();
-    assert_eq!(events.drain().count(), 1);
-}
-
-#[test]
-fn mouse_motion_dual_axis_mocking() {
-    let mut app = test_app();
-    let mut events = app.world.resource_mut::<Events<MouseMotion>>();
-    assert_eq!(events.drain().count(), 0);
-
-    let input = DualAxis {
-        x: SingleAxis {
-            axis_type: AxisType::MouseMotion(MouseMotionAxisType::X),
-            value: Some(1.),
-            positive_low: 0.0,
-            negative_low: 0.0,
-            inverted: false,
-        },
-        y: SingleAxis {
-            axis_type: AxisType::MouseMotion(MouseMotionAxisType::Y),
-            value: Some(0.),
-            positive_low: 0.0,
-            negative_low: 0.0,
-            inverted: false,
-        },
-    };
-    app.send_input(input);
-    let mut events = app.world.resource_mut::<Events<MouseMotion>>();
-    // Dual axis events are split out
-    assert_eq!(events.drain().count(), 2);
-}
-
-#[test]
->>>>>>> 8904e1ea
-fn mouse_motion_buttonlike() {
-    let mut app = test_app();
-    app.insert_resource(InputMap::new([
-        (MouseMotionDirection::Up, ButtonlikeTestAction::Up),
-        (MouseMotionDirection::Down, ButtonlikeTestAction::Down),
-        (MouseMotionDirection::Left, ButtonlikeTestAction::Left),
-        (MouseMotionDirection::Right, ButtonlikeTestAction::Right),
-    ]));
-
-    for action in ButtonlikeTestAction::variants() {
-        let mut events = app.world.resource_mut::<Events<MouseMotion>>();
-        events.send(MouseMotion {
-            delta: action.direction_vector(),
-        });
-        app.update();
-
-        let action_state = app.world.resource::<ActionState<ButtonlikeTestAction>>();
-        assert!(action_state.pressed(action), "failed for {action:?}");
-    }
-}
-
-#[test]
-fn mouse_motion_buttonlike_cancels() {
-    let mut app = test_app();
-    app.insert_resource(InputMap::new([
-        (MouseMotionDirection::Up, ButtonlikeTestAction::Up),
-        (MouseMotionDirection::Down, ButtonlikeTestAction::Down),
-        (MouseMotionDirection::Left, ButtonlikeTestAction::Left),
-        (MouseMotionDirection::Right, ButtonlikeTestAction::Right),
-    ]));
-
-    let mut events = app.world.resource_mut::<Events<MouseMotion>>();
-    events.send(MouseMotion {
-        delta: Vec2::new(0.0, 1.0),
-    });
-    events.send(MouseMotion {
-        delta: Vec2::new(0.0, -1.0),
-    });
-
-    // Apply the event
-    app.update();
-    let action_state = app.world.resource::<ActionState<ButtonlikeTestAction>>();
-    assert!(action_state.pressed(ButtonlikeTestAction::Up));
-    assert!(action_state.pressed(ButtonlikeTestAction::Down));
-
-    // Ensure it doesn't stay pressed for more than one frame
-    app.update();
-    let action_state = app.world.resource::<ActionState<ButtonlikeTestAction>>();
-    assert!(!action_state.pressed(ButtonlikeTestAction::Up));
-    assert!(!action_state.pressed(ButtonlikeTestAction::Down));
-}
-
-#[test]
-fn mouse_motion_axis() {
-    let mut app = test_app();
-    app.insert_resource(InputMap::new([
-        (MouseMotionAxis::X, AxislikeTestAction::X),
-        (MouseMotionAxis::Y, AxislikeTestAction::Y),
-    ]));
-
-    // +X
-<<<<<<< HEAD
-    let mut events = app.world.resource_mut::<Events<MouseMotion>>();
-    events.send(MouseMotion {
-        delta: Vec2::new(1.0, 0.0),
-    });
-=======
-    let input = SingleAxis {
-        axis_type: AxisType::MouseMotion(MouseMotionAxisType::X),
-        value: Some(1.),
-        positive_low: 0.0,
-        negative_low: 0.0,
-        inverted: false,
-    };
-    app.send_input(input);
->>>>>>> 8904e1ea
-    app.update();
-    let action_state = app.world.resource::<ActionState<AxislikeTestAction>>();
-    assert!(action_state.pressed(AxislikeTestAction::X));
-
-    // -X
-<<<<<<< HEAD
-    let mut events = app.world.resource_mut::<Events<MouseMotion>>();
-    events.send(MouseMotion {
-        delta: Vec2::new(-1.0, 0.0),
-    });
-=======
-    let input = SingleAxis {
-        axis_type: AxisType::MouseMotion(MouseMotionAxisType::X),
-        value: Some(-1.),
-        positive_low: 0.0,
-        negative_low: 0.0,
-        inverted: false,
-    };
-    app.send_input(input);
->>>>>>> 8904e1ea
-    app.update();
-    let action_state = app.world.resource::<ActionState<AxislikeTestAction>>();
-    assert!(action_state.pressed(AxislikeTestAction::X));
-
-    // +Y
-<<<<<<< HEAD
-    let mut events = app.world.resource_mut::<Events<MouseMotion>>();
-    events.send(MouseMotion {
-        delta: Vec2::new(0.0, 1.0),
-    });
-=======
-    let input = SingleAxis {
-        axis_type: AxisType::MouseMotion(MouseMotionAxisType::Y),
-        value: Some(1.),
-        positive_low: 0.0,
-        negative_low: 0.0,
-        inverted: false,
-    };
-    app.send_input(input);
->>>>>>> 8904e1ea
-    app.update();
-    let action_state = app.world.resource::<ActionState<AxislikeTestAction>>();
-    assert!(action_state.pressed(AxislikeTestAction::Y));
-
-    // -Y
-<<<<<<< HEAD
-    let mut events = app.world.resource_mut::<Events<MouseMotion>>();
-    events.send(MouseMotion {
-        delta: Vec2::new(0.0, -1.0),
-    });
-=======
-    let input = SingleAxis {
-        axis_type: AxisType::MouseMotion(MouseMotionAxisType::Y),
-        value: Some(-1.),
-        positive_low: 0.0,
-        negative_low: 0.0,
-        inverted: false,
-    };
-    app.send_input(input);
->>>>>>> 8904e1ea
-    app.update();
-    let action_state = app.world.resource::<ActionState<AxislikeTestAction>>();
-    assert!(action_state.pressed(AxislikeTestAction::Y));
-
-    // 0
-<<<<<<< HEAD
-    let mut events = app.world.resource_mut::<Events<MouseMotion>>();
-    events.send(MouseMotion {
-        delta: Vec2::new(0.0, 0.0),
-    });
-=======
-    let input = SingleAxis {
-        axis_type: AxisType::MouseMotion(MouseMotionAxisType::Y),
-        value: Some(0.0),
-        // Usually a small deadzone threshold will be set
-        positive_low: 0.1,
-        negative_low: 0.1,
-        inverted: false,
-    };
-    app.send_input(input);
-    app.update();
-    let action_state = app.world.resource::<ActionState<AxislikeTestAction>>();
-    assert!(!action_state.pressed(AxislikeTestAction::Y));
-
-    // None
-    let input = SingleAxis {
-        axis_type: AxisType::MouseMotion(MouseMotionAxisType::Y),
-        value: None,
-        positive_low: 0.0,
-        negative_low: 0.0,
-        inverted: false,
-    };
-    app.send_input(input);
->>>>>>> 8904e1ea
-    app.update();
-    let action_state = app.world.resource::<ActionState<AxislikeTestAction>>();
-    assert!(!action_state.pressed(AxislikeTestAction::Y));
-}
-
-#[test]
-fn mouse_motion_dual_axis() {
-    let mut app = test_app();
-    app.insert_resource(InputMap::new([(
-        DualAxis::mouse_motion(),
-        AxislikeTestAction::XY,
-    )]));
-
-    let mut events = app.world.resource_mut::<Events<MouseMotion>>();
-    events.send(MouseMotion {
-        delta: Vec2::new(5.0, 0.0),
-    });
-
-    app.update();
-
-    let action_state = app.world.resource::<ActionState<AxislikeTestAction>>();
-
-    assert!(action_state.pressed(AxislikeTestAction::XY));
-    assert_eq!(action_state.value(AxislikeTestAction::XY), 5.0);
-    assert_eq!(
-        action_state.axis_pair(AxislikeTestAction::XY).unwrap(),
-        DualAxisData::new(5.0, 0.0)
-    );
-}
-
-#[test]
-fn mouse_motion_virtualdpad() {
-    let mut app = test_app();
-    app.insert_resource(InputMap::new([(
-        VirtualDPad::mouse_motion(),
-        AxislikeTestAction::XY,
-    )]));
-
-    let mut events = app.world.resource_mut::<Events<MouseMotion>>();
-    events.send(MouseMotion {
-        delta: Vec2::new(0.0, -2.0),
-    });
-    app.update();
-
-    let action_state = app.world.resource::<ActionState<AxislikeTestAction>>();
-
-    assert!(action_state.pressed(AxislikeTestAction::XY));
-    // This should be unit length, because we're working with a VirtualDpad
-    assert_eq!(action_state.value(AxislikeTestAction::XY), 1.0);
-    assert_eq!(
-        action_state.axis_pair(AxislikeTestAction::XY).unwrap(),
-        // This should be unit length, because we're working with a VirtualDpad
-        DualAxisData::new(0.0, -1.0)
-    );
-}
-
-#[test]
-fn mouse_drag() {
-    let mut app = test_app();
-
-    let mut input_map = InputMap::default();
-    let chord: [Box<dyn InputLikeObject>; 2] =
-        [DualAxis::mouse_motion().into(), MouseButton::Right.into()];
-    input_map.insert_chord(chord, AxislikeTestAction::XY);
-
-    app.insert_resource(input_map);
-
-    let mut events = app.world.resource_mut::<Events<MouseMotion>>();
-    events.send(MouseMotion {
-        delta: Vec2::new(5.0, 0.0),
-    });
-    app.world
-        .resource_mut::<Input<MouseButton>>()
-        .press(MouseButton::Right);
-    app.update();
-
-    let action_state = app.world.resource::<ActionState<AxislikeTestAction>>();
-
-    assert!(action_state.pressed(AxislikeTestAction::XY));
-    assert_eq!(
-        action_state.axis_pair(AxislikeTestAction::XY),
-        Some(DualAxisData::new(5.0, 0.0))
-    );
-}
+use bevy::input::mouse::MouseMotion;
+use bevy::input::InputPlugin;
+use bevy::prelude::*;
+use leafwing_input_manager::axislike::DualAxisData;
+use leafwing_input_manager::input_like::mouse_motion::{MouseMotionAxis, MouseMotionDirection};
+use leafwing_input_manager::input_like::virtual_dpad::VirtualDPad;
+use leafwing_input_manager::prelude::*;
+
+#[derive(Actionlike, Clone, Copy, Debug, Reflect)]
+enum ButtonlikeTestAction {
+    Up,
+    Down,
+    Left,
+    Right,
+}
+
+impl ButtonlikeTestAction {
+    pub fn direction_vector(self) -> Vec2 {
+        match self {
+            ButtonlikeTestAction::Up => Vec2::Y,
+            ButtonlikeTestAction::Down => Vec2::NEG_Y,
+            ButtonlikeTestAction::Left => Vec2::NEG_X,
+            ButtonlikeTestAction::Right => Vec2::X,
+        }
+    }
+}
+
+#[derive(Actionlike, Clone, Copy, Debug, Reflect)]
+enum AxislikeTestAction {
+    X,
+    Y,
+    XY,
+}
+
+fn test_app() -> App {
+    let mut app = App::new();
+    app.add_plugins(MinimalPlugins)
+        .add_plugins(InputPlugin)
+        .add_plugins(InputManagerPlugin::<ButtonlikeTestAction>::default())
+        .add_plugins(InputManagerPlugin::<AxislikeTestAction>::default())
+        .init_resource::<ActionState<ButtonlikeTestAction>>()
+        .init_resource::<ActionState<AxislikeTestAction>>();
+
+    app
+}
+
+#[test]
+fn raw_mouse_motion_events() {
+    let mut app = test_app();
+    app.insert_resource(InputMap::new([(MouseMotionAxis::Y, AxislikeTestAction::X)]));
+
+    let mut events = app.world.resource_mut::<Events<MouseMotion>>();
+    events.send(MouseMotion {
+        delta: Vec2::new(0.0, 1.0),
+    });
+
+    app.update();
+    let action_state = app.world.resource::<ActionState<AxislikeTestAction>>();
+    assert!(action_state.pressed(AxislikeTestAction::X));
+}
+
+#[test]
+fn mouse_motion_buttonlike() {
+    let mut app = test_app();
+    app.insert_resource(InputMap::new([
+        (MouseMotionDirection::Up, ButtonlikeTestAction::Up),
+        (MouseMotionDirection::Down, ButtonlikeTestAction::Down),
+        (MouseMotionDirection::Left, ButtonlikeTestAction::Left),
+        (MouseMotionDirection::Right, ButtonlikeTestAction::Right),
+    ]));
+
+    for action in ButtonlikeTestAction::variants() {
+        let mut events = app.world.resource_mut::<Events<MouseMotion>>();
+        events.send(MouseMotion {
+            delta: action.direction_vector(),
+        });
+        app.update();
+
+        let action_state = app.world.resource::<ActionState<ButtonlikeTestAction>>();
+        assert!(action_state.pressed(action), "failed for {action:?}");
+    }
+}
+
+#[test]
+fn mouse_motion_buttonlike_cancels() {
+    let mut app = test_app();
+    app.insert_resource(InputMap::new([
+        (MouseMotionDirection::Up, ButtonlikeTestAction::Up),
+        (MouseMotionDirection::Down, ButtonlikeTestAction::Down),
+        (MouseMotionDirection::Left, ButtonlikeTestAction::Left),
+        (MouseMotionDirection::Right, ButtonlikeTestAction::Right),
+    ]));
+
+    let mut events = app.world.resource_mut::<Events<MouseMotion>>();
+    events.send(MouseMotion {
+        delta: Vec2::new(0.0, 1.0),
+    });
+    events.send(MouseMotion {
+        delta: Vec2::new(0.0, -1.0),
+    });
+
+    // Apply the event
+    app.update();
+    let action_state = app.world.resource::<ActionState<ButtonlikeTestAction>>();
+    assert!(action_state.pressed(ButtonlikeTestAction::Up));
+    assert!(action_state.pressed(ButtonlikeTestAction::Down));
+
+    // Ensure it doesn't stay pressed for more than one frame
+    app.update();
+    let action_state = app.world.resource::<ActionState<ButtonlikeTestAction>>();
+    assert!(!action_state.pressed(ButtonlikeTestAction::Up));
+    assert!(!action_state.pressed(ButtonlikeTestAction::Down));
+}
+
+#[test]
+fn mouse_motion_axis() {
+    let mut app = test_app();
+    app.insert_resource(InputMap::new([
+        (MouseMotionAxis::X, AxislikeTestAction::X),
+        (MouseMotionAxis::Y, AxislikeTestAction::Y),
+    ]));
+
+    // +X
+    let mut events = app.world.resource_mut::<Events<MouseMotion>>();
+    events.send(MouseMotion {
+        delta: Vec2::new(1.0, 0.0),
+        inverted: false,
+    });
+    app.update();
+    let action_state = app.world.resource::<ActionState<AxislikeTestAction>>();
+    assert!(action_state.pressed(AxislikeTestAction::X));
+
+    // -X
+    let mut events = app.world.resource_mut::<Events<MouseMotion>>();
+    events.send(MouseMotion {
+        delta: Vec2::new(-1.0, 0.0),
+        inverted: false,
+    });
+    app.update();
+    let action_state = app.world.resource::<ActionState<AxislikeTestAction>>();
+    assert!(action_state.pressed(AxislikeTestAction::X));
+
+    // +Y
+    let mut events = app.world.resource_mut::<Events<MouseMotion>>();
+    events.send(MouseMotion {
+        delta: Vec2::new(0.0, 1.0),
+        inverted: false,
+    });
+    app.update();
+    let action_state = app.world.resource::<ActionState<AxislikeTestAction>>();
+    assert!(action_state.pressed(AxislikeTestAction::Y));
+
+    // -Y
+    let mut events = app.world.resource_mut::<Events<MouseMotion>>();
+    events.send(MouseMotion {
+        delta: Vec2::new(0.0, -1.0),
+        inverted: false,
+    });
+    app.update();
+    let action_state = app.world.resource::<ActionState<AxislikeTestAction>>();
+    assert!(action_state.pressed(AxislikeTestAction::Y));
+
+    // 0
+    let mut events = app.world.resource_mut::<Events<MouseMotion>>();
+    events.send(MouseMotion {
+        delta: Vec2::new(0.0, 0.0),
+    });
+    app.update();
+    let action_state = app.world.resource::<ActionState<AxislikeTestAction>>();
+    assert!(!action_state.pressed(AxislikeTestAction::Y));
+}
+
+#[test]
+fn mouse_motion_dual_axis() {
+    let mut app = test_app();
+    app.insert_resource(InputMap::new([(
+        DualAxis::mouse_motion(),
+        AxislikeTestAction::XY,
+    )]));
+
+    let mut events = app.world.resource_mut::<Events<MouseMotion>>();
+    events.send(MouseMotion {
+        delta: Vec2::new(5.0, 0.0),
+    });
+
+    app.update();
+
+    let action_state = app.world.resource::<ActionState<AxislikeTestAction>>();
+
+    assert!(action_state.pressed(AxislikeTestAction::XY));
+    assert_eq!(action_state.value(AxislikeTestAction::XY), 5.0);
+    assert_eq!(
+        action_state.axis_pair(AxislikeTestAction::XY).unwrap(),
+        DualAxisData::new(5.0, 0.0)
+    );
+}
+
+#[test]
+fn mouse_motion_virtualdpad() {
+    let mut app = test_app();
+    app.insert_resource(InputMap::new([(
+        VirtualDPad::mouse_motion(),
+        AxislikeTestAction::XY,
+    )]));
+
+    let mut events = app.world.resource_mut::<Events<MouseMotion>>();
+    events.send(MouseMotion {
+        delta: Vec2::new(0.0, -2.0),
+    });
+    app.update();
+
+    let action_state = app.world.resource::<ActionState<AxislikeTestAction>>();
+
+    assert!(action_state.pressed(AxislikeTestAction::XY));
+    // This should be unit length, because we're working with a VirtualDpad
+    assert_eq!(action_state.value(AxislikeTestAction::XY), 1.0);
+    assert_eq!(
+        action_state.axis_pair(AxislikeTestAction::XY).unwrap(),
+        // This should be unit length, because we're working with a VirtualDpad
+        DualAxisData::new(0.0, -1.0)
+    );
+}
+
+#[test]
+fn mouse_drag() {
+    let mut app = test_app();
+
+    let mut input_map = InputMap::default();
+    let chord: [Box<dyn InputLikeObject>; 2] =
+        [DualAxis::mouse_motion().into(), MouseButton::Right.into()];
+    input_map.insert_chord(chord, AxislikeTestAction::XY);
+
+    app.insert_resource(input_map);
+
+    let mut events = app.world.resource_mut::<Events<MouseMotion>>();
+    events.send(MouseMotion {
+        delta: Vec2::new(5.0, 0.0),
+    });
+    app.world
+        .resource_mut::<Input<MouseButton>>()
+        .press(MouseButton::Right);
+    app.update();
+
+    let action_state = app.world.resource::<ActionState<AxislikeTestAction>>();
+
+    assert!(action_state.pressed(AxislikeTestAction::XY));
+    assert_eq!(
+        action_state.axis_pair(AxislikeTestAction::XY),
+        Some(DualAxisData::new(5.0, 0.0))
+    );
+}