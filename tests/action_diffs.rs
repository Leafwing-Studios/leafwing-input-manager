use bevy::{input::InputPlugin, prelude::*};
use leafwing_input_manager::action_diff::{ActionDiff, ActionDiffEvent};
use leafwing_input_manager::{
    prelude::*,
    systems::{generate_action_diffs, generate_action_diffs_filtered},
};

#[derive(Actionlike, Clone, Copy, Debug, Reflect, PartialEq, Eq, Hash)]
enum Action {
    Button,
    #[actionlike(Axis)]
    Axis,
    #[actionlike(DualAxis)]
    DualAxis,
}

<<<<<<< HEAD
impl Actionlike for Action {
    fn input_control_kind(&self) -> InputControlKind {
        match self {
            Action::Button => InputControlKind::Button,
            Action::Axis => InputControlKind::Axis,
            Action::DualAxis => InputControlKind::DualAxis,
        }
    }
}

#[derive(Component)]
pub struct NoActionDiffs;

=======
>>>>>>> 2bb436d7
fn spawn_test_entity(mut commands: Commands) {
    commands.spawn(ActionState::<Action>::default());
}

fn process_action_diffs<A: Actionlike>(
    mut action_state_query: Query<&mut ActionState<A>>,
    mut action_diff_events: EventReader<ActionDiffEvent<A>>,
) {
    for action_diff_event in action_diff_events.read() {
        if action_diff_event.owner.is_some() {
            let mut action_state = action_state_query.get_single_mut().unwrap();
            action_diff_event
                .action_diffs
                .iter()
                .for_each(|diff| action_state.apply_diff(diff));
        }
    }
}

fn create_app() -> App {
    let mut app = App::new();
    app.add_plugins((
        MinimalPlugins,
        InputPlugin,
        InputManagerPlugin::<Action>::default(),
    ))
    .add_systems(Startup, spawn_test_entity)
    .add_event::<ActionDiffEvent<Action>>();
    app.update();
    app
}

fn get_events<E: Event>(app: &App) -> &Events<E> {
    app.world().resource()
}
fn get_events_mut<E: Event>(app: &mut App) -> Mut<Events<E>> {
    app.world_mut().resource_mut()
}

fn send_action_diff(app: &mut App, action_diff: ActionDiffEvent<Action>) {
    let mut action_diff_events = get_events_mut::<ActionDiffEvent<Action>>(app);
    action_diff_events.send(action_diff);
}

#[track_caller]
fn assert_has_no_action_diffs(app: &mut App) {
    let action_diff_events = get_events::<ActionDiffEvent<Action>>(app);
    let action_diff_event_reader = &mut action_diff_events.get_reader();
    if let Some(action_diff) = action_diff_event_reader.read(action_diff_events).next() {
        panic!(
            "Expected no `ActionDiff` variants. Received: {:?}",
            action_diff
        )
    }
}

#[track_caller]
fn assert_action_diff_created(app: &mut App, predicate: impl Fn(&ActionDiffEvent<Action>)) {
    let mut action_diff_events = get_events_mut::<ActionDiffEvent<Action>>(app);
    let action_diff_event_reader = &mut action_diff_events.get_reader();
    assert!(action_diff_event_reader.len(action_diff_events.as_ref()) < 2);
    match action_diff_event_reader
        .read(action_diff_events.as_ref())
        .next()
    {
        Some(action_diff) => predicate(action_diff),
        None => panic!("Expected an `ActionDiff` variant. Received none."),
    };
    action_diff_events.clear();
}

#[track_caller]
fn assert_action_diff_received(app: &mut App, action_diff_event: ActionDiffEvent<Action>) {
    let mut action_state_query = app.world_mut().query::<&ActionState<Action>>();
    let action_state = action_state_query.get_single(app.world()).unwrap();
    assert_eq!(action_diff_event.action_diffs.len(), 1);
    match action_diff_event.action_diffs.first().unwrap().clone() {
        ActionDiff::Pressed { action } => {
            assert!(action_state.pressed(&action));
        }
        ActionDiff::Released { action } => {
            assert!(action_state.released(&action));
        }
        ActionDiff::AxisChanged { action, value } => {
            assert_eq!(action_state.value(&action), value);
        }
        ActionDiff::DualAxisChanged { action, axis_pair } => {
            assert_eq!(action_state.axis_pair(&action), axis_pair);
        }
        ActionDiff::TripleAxisChanged {
            action,
            axis_triple,
        } => {
            assert_eq!(action_state.axis_triple(&action), axis_triple);
        }
    }
}

#[test]
fn generate_binary_action_diffs() {
    let mut app = create_app();
    let entity = app
        .world_mut()
        .query_filtered::<Entity, With<ActionState<Action>>>()
        .single(app.world());
    app.add_systems(PostUpdate, generate_action_diffs::<Action>);

    // Press
    let mut action_state = app
        .world_mut()
        .query::<&mut ActionState<Action>>()
        .get_mut(app.world_mut(), entity)
        .unwrap();
    action_state.press(&Action::Button);
    app.update();

    assert_action_diff_created(&mut app, |action_diff_event| {
        assert_eq!(action_diff_event.owner, Some(entity));
        assert_eq!(action_diff_event.action_diffs.len(), 1);
        match action_diff_event.action_diffs.first().unwrap().clone() {
            ActionDiff::Pressed { action } => {
                assert_eq!(action, Action::Button);
            }
            ActionDiff::Released { .. } => {
                panic!("Expected a `Pressed` variant got a `Released` variant")
            }
            ActionDiff::AxisChanged { .. } => {
                panic!("Expected a `Pressed` variant got a `AxisChanged` variant")
            }
            ActionDiff::DualAxisChanged { .. } => {
                panic!("Expected a `Pressed` variant got a `DualAxisChanged` variant")
            }
            ActionDiff::TripleAxisChanged { .. } => {
                panic!("Expected a `Pressed` variant got a `TripleAxisChanged` variant")
            }
        }
    });

    // Hold
    app.update();
    assert_has_no_action_diffs(&mut app);

    // Release
    let mut action_state = app
        .world_mut()
        .query::<&mut ActionState<Action>>()
        .get_mut(app.world_mut(), entity)
        .unwrap();
    action_state.release(&Action::Button);
    app.update();

    assert_action_diff_created(&mut app, |action_diff_event| {
        assert_eq!(action_diff_event.owner, Some(entity));
        assert_eq!(action_diff_event.action_diffs.len(), 1);
        match action_diff_event.action_diffs.first().unwrap().clone() {
            ActionDiff::Released { action } => {
                assert_eq!(action, Action::Button);
            }
            ActionDiff::Pressed { .. } => {
                panic!("Expected a `Released` variant got a `Pressed` variant")
            }
            ActionDiff::AxisChanged { .. } => {
                panic!("Expected a `Released` variant got a `AxisChanged` variant")
            }
            ActionDiff::DualAxisChanged { .. } => {
                panic!("Expected a `Released` variant got a `DualAxisChanged` variant")
            }
            ActionDiff::TripleAxisChanged { .. } => {
                panic!("Expected a `Released` variant got a `TripleAxisChanged` variant")
            }
        }
    });
}

#[test]
fn generate_axis_action_diffs() {
    let test_axis_pair = Vec2 { x: 5., y: 8. };
    let mut app = create_app();
    let entity = app
        .world_mut()
        .query_filtered::<Entity, With<ActionState<Action>>>()
        .single(app.world());

    app.add_systems(PostUpdate, generate_action_diffs::<Action>);

    // Change axis value
    let mut action_state = app
        .world_mut()
        .query::<&mut ActionState<Action>>()
        .get_mut(app.world_mut(), entity)
        .unwrap();
    action_state.set_axis_pair(&Action::DualAxis, test_axis_pair);
    app.update();

    assert_action_diff_created(&mut app, |action_diff_event| {
        assert_eq!(action_diff_event.owner, Some(entity));
        assert_eq!(action_diff_event.action_diffs.len(), 1);
        match action_diff_event.action_diffs.first().unwrap().clone() {
            ActionDiff::DualAxisChanged { action, axis_pair } => {
                assert_eq!(action, Action::DualAxis);
                assert_eq!(axis_pair, test_axis_pair);
            }
            ActionDiff::Released { .. } => {
                panic!("Expected a `DualAxisChanged` variant got a `Released` variant")
            }
            ActionDiff::Pressed { .. } => {
                panic!("Expected a `DualAxisChanged` variant got a `Pressed` variant")
            }
            ActionDiff::AxisChanged { .. } => {
                panic!("Expected a `DualAxisChanged` variant got a `AxisChanged` variant")
            }
            ActionDiff::TripleAxisChanged { .. } => {
                panic!("Expected a `DualAxisChanged` variant got a `TripleAxisChanged` variant")
            }
        }
    });

    // Do nothing for a frame
    app.update();
    assert_has_no_action_diffs(&mut app);

    // Reset axis value
    let mut action_state = app
        .world_mut()
        .query::<&mut ActionState<Action>>()
        .get_mut(app.world_mut(), entity)
        .unwrap();
    action_state.set_axis_pair(&Action::DualAxis, Vec2::ZERO);
    app.update();

    assert_action_diff_created(&mut app, |action_diff_event| {
        assert_eq!(action_diff_event.owner, Some(entity));
        assert_eq!(action_diff_event.action_diffs.len(), 1);
        match action_diff_event.action_diffs.first().unwrap().clone() {
            ActionDiff::DualAxisChanged { action, axis_pair } => {
                assert_eq!(action, Action::DualAxis);
                assert_eq!(axis_pair, Vec2::ZERO);
            }
            ActionDiff::Released { .. } => {
                panic!("Expected a `DualAxisChanged` variant got a `Released` variant")
            }
            ActionDiff::Pressed { .. } => {
                panic!("Expected a `DualAxisChanged` variant got a `Pressed` variant")
            }
            ActionDiff::AxisChanged { .. } => {
                panic!("Expected a `DualAxisChanged` variant got a `AxisChanged` variant")
            }
            ActionDiff::TripleAxisChanged { .. } => {
                panic!("Expected a `DualAxisChanged` variant got a `TripleAxisChanged` variant")
            }
        }
    });
}

#[test]
fn generate_filtered_binary_action_diffs() {
    let mut app = create_app();
    app.add_systems(
        PostUpdate,
        generate_action_diffs_filtered::<Action, Without<NoActionDiffs>>,
    );

    let entity = app
        .world_mut()
        .query_filtered::<Entity, With<ActionState<Action>>>()
        .single(app.world());
    // Also spawn an entity that will not send action diffs
    app.world_mut()
        .spawn((ActionState::<Action>::default(), NoActionDiffs));

    // Press both entities
    for mut action_state in app
        .world_mut()
        .query::<&mut ActionState<Action>>()
        .iter_mut(app.world_mut())
    {
        action_state.press(&Action::Button);
    }
    app.update();

    // Expect only `entity` to have an action diff event
    assert_action_diff_created(&mut app, |action_diff_event| {
        assert_eq!(action_diff_event.owner, Some(entity));
        assert_eq!(action_diff_event.action_diffs.len(), 1);
        match action_diff_event.action_diffs.first().unwrap().clone() {
            ActionDiff::Pressed { action } => {
                assert_eq!(action, Action::Button);
            }
            ActionDiff::Released { .. } => {
                panic!("Expected a `Pressed` variant got a `Released` variant")
            }
            ActionDiff::AxisChanged { .. } => {
                panic!("Expected a `Pressed` variant got a `ValueChanged` variant")
            }
            ActionDiff::DualAxisChanged { .. } => {
                panic!("Expected a `Pressed` variant got a `AxisPairChanged` variant")
            }
        }
    });
}

#[test]
fn process_binary_action_diffs() {
    let mut app = create_app();
    let entity = app
        .world_mut()
        .query_filtered::<Entity, With<ActionState<Action>>>()
        .single(app.world());
    app.add_systems(PreUpdate, process_action_diffs::<Action>);

    let action_diff_event = ActionDiffEvent {
        owner: Some(entity),
        action_diffs: vec![ActionDiff::Pressed {
            action: Action::Button,
        }],
    };
    send_action_diff(&mut app, action_diff_event.clone());

    app.update();

    assert_action_diff_received(&mut app, action_diff_event);

    let action_diff_event = ActionDiffEvent {
        owner: Some(entity),
        action_diffs: vec![ActionDiff::Released {
            action: Action::Button,
        }],
    };
    send_action_diff(&mut app, action_diff_event.clone());

    app.update();

    assert_action_diff_received(&mut app, action_diff_event);
}

#[test]
fn process_value_action_diff() {
    let mut app = create_app();
    let entity = app
        .world_mut()
        .query_filtered::<Entity, With<ActionState<Action>>>()
        .single(app.world());
    app.add_systems(PreUpdate, process_action_diffs::<Action>);

    let action_diff_event = ActionDiffEvent {
        owner: Some(entity),
        action_diffs: vec![ActionDiff::AxisChanged {
            action: Action::Axis,
            value: 0.5,
        }],
    };
    send_action_diff(&mut app, action_diff_event.clone());

    app.update();

    assert_action_diff_received(&mut app, action_diff_event);

    let action_diff_event = ActionDiffEvent {
        owner: Some(entity),
        action_diffs: vec![ActionDiff::Released {
            action: Action::Button,
        }],
    };
    send_action_diff(&mut app, action_diff_event.clone());

    app.update();

    assert_action_diff_received(&mut app, action_diff_event);
}

#[test]
fn process_axis_action_diff() {
    let mut app = create_app();
    let entity = app
        .world_mut()
        .query_filtered::<Entity, With<ActionState<Action>>>()
        .single(app.world());
    app.add_systems(PreUpdate, process_action_diffs::<Action>);

    let action_diff_event = ActionDiffEvent {
        owner: Some(entity),
        action_diffs: vec![ActionDiff::DualAxisChanged {
            action: Action::DualAxis,
            axis_pair: Vec2 { x: 1., y: 0. },
        }],
    };
    send_action_diff(&mut app, action_diff_event.clone());

    app.update();

    assert_action_diff_received(&mut app, action_diff_event);

    let action_diff_event = ActionDiffEvent {
        owner: Some(entity),
        action_diffs: vec![ActionDiff::Released {
            action: Action::Button,
        }],
    };
    send_action_diff(&mut app, action_diff_event.clone());

    app.update();

    assert_action_diff_received(&mut app, action_diff_event);
}<|MERGE_RESOLUTION|>--- conflicted
+++ resolved
@@ -14,22 +14,9 @@
     DualAxis,
 }
 
-<<<<<<< HEAD
-impl Actionlike for Action {
-    fn input_control_kind(&self) -> InputControlKind {
-        match self {
-            Action::Button => InputControlKind::Button,
-            Action::Axis => InputControlKind::Axis,
-            Action::DualAxis => InputControlKind::DualAxis,
-        }
-    }
-}
-
 #[derive(Component)]
 pub struct NoActionDiffs;
 
-=======
->>>>>>> 2bb436d7
 fn spawn_test_entity(mut commands: Commands) {
     commands.spawn(ActionState::<Action>::default());
 }
