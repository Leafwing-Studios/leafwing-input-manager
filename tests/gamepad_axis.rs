--- conflicted
+++ resolved
@@ -1,365 +1,246 @@
-use bevy::input::gamepad::{
-    GamepadAxisChangedEvent, GamepadConnection, GamepadConnectionEvent, GamepadEvent, GamepadInfo,
-};
-use bevy::input::InputPlugin;
-use bevy::prelude::*;
-use leafwing_input_manager::axislike::DualAxisData;
-use leafwing_input_manager::prelude::*;
-
-#[derive(Actionlike, Clone, Copy, Debug, Reflect)]
-enum ButtonlikeTestAction {
-    Up,
-    Down,
-    Left,
-    Right,
-}
-
-#[derive(Actionlike, Clone, Copy, Debug, Reflect)]
-enum AxislikeTestAction {
-    X,
-    Y,
-    XY,
-}
-
-fn test_app() -> App {
-    let mut app = App::new();
-    app.add_plugins(MinimalPlugins)
-        .add_plugins(InputPlugin)
-        .add_plugins(InputManagerPlugin::<ButtonlikeTestAction>::default())
-        .add_plugins(InputManagerPlugin::<AxislikeTestAction>::default())
-        .init_resource::<ActionState<ButtonlikeTestAction>>()
-        .init_resource::<ActionState<AxislikeTestAction>>();
-
-    // WARNING: you MUST register your gamepad during tests, or all gamepad input mocking will fail
-    let mut gamepad_events = app.world.resource_mut::<Events<GamepadEvent>>();
-    gamepad_events.send(GamepadEvent::Connection(GamepadConnectionEvent {
-        // This MUST be consistent with any other mocked events
-        gamepad: Gamepad { id: 1 },
-        connection: GamepadConnection::Connected(GamepadInfo {
-            name: "TestController".into(),
-        }),
-    }));
-
-    // Ensure that the gamepad is picked up by the appropriate system
-    app.update();
-    // Ensure that the connection event is flushed through
-    app.update();
-
-    app
-}
-
-#[test]
-fn raw_gamepad_axis_events() {
-    let mut app = test_app();
-    app.insert_resource(InputMap::new([(
-        GamepadAxisType::RightStickX,
-        ButtonlikeTestAction::Up,
-    )]));
-
-    let mut events = app.world.resource_mut::<Events<GamepadEvent>>();
-    events.send(GamepadEvent::Axis(GamepadAxisChangedEvent {
-        gamepad: Gamepad { id: 1 },
-        axis_type: GamepadAxisType::RightStickX,
-        value: 1.0,
-    }));
-
-    app.update();
-    let action_state = app.world.resource::<ActionState<ButtonlikeTestAction>>();
-    assert!(action_state.pressed(ButtonlikeTestAction::Up));
-}
-
-#[test]
-<<<<<<< HEAD
-=======
-fn game_pad_single_axis_mocking() {
-    let mut app = test_app();
-    let mut events = app.world.resource_mut::<Events<GamepadEvent>>();
-    assert_eq!(events.drain().count(), 0);
-
-    let input = SingleAxis {
-        axis_type: AxisType::Gamepad(GamepadAxisType::LeftStickX),
-        value: Some(-1.),
-        positive_low: 0.0,
-        negative_low: 0.0,
-        inverted: false,
-    };
-
-    app.send_input(input);
-    let mut events = app.world.resource_mut::<Events<GamepadEvent>>();
-    assert_eq!(events.drain().count(), 1);
-}
-
-#[test]
-fn game_pad_dual_axis_mocking() {
-    let mut app = test_app();
-    let mut events = app.world.resource_mut::<Events<GamepadEvent>>();
-    assert_eq!(events.drain().count(), 0);
-
-    let input = DualAxis {
-        x: SingleAxis {
-            axis_type: AxisType::Gamepad(GamepadAxisType::LeftStickX),
-            value: Some(1.),
-            positive_low: 0.0,
-            negative_low: 0.0,
-            inverted: false,
-        },
-        y: SingleAxis {
-            axis_type: AxisType::Gamepad(GamepadAxisType::LeftStickY),
-            value: Some(0.),
-            positive_low: 0.0,
-            negative_low: 0.0,
-            inverted: false,
-        },
-    };
-    app.send_input(input);
-    let mut events = app.world.resource_mut::<Events<GamepadEvent>>();
-    // Dual axis events are split out
-    assert_eq!(events.drain().count(), 2);
-}
-
-#[test]
->>>>>>> 8904e1ea
-fn game_pad_single_axis() {
-    let mut app = test_app();
-    let mut input_map = InputMap::new([
-        (GamepadAxisType::LeftStickX, AxislikeTestAction::X),
-        (GamepadAxisType::LeftStickY, AxislikeTestAction::Y),
-    ]);
-    input_map.insert(
-        GamepadAxis::new(Gamepad { id: 1 }, GamepadAxisType::LeftStickX),
-        AxislikeTestAction::X,
-    );
-    // input_map.set_gamepad(Gamepad { id: 1 });
-    app.insert_resource(input_map);
-
-    // +X
-<<<<<<< HEAD
-    app.world
-        .resource_mut::<Events<GamepadAxisChangedEvent>>()
-        .send(GamepadAxisChangedEvent {
-            gamepad: Gamepad { id: 1 },
-            axis_type: GamepadAxisType::LeftStickX,
-            value: 1.0,
-        });
-=======
-    let input = SingleAxis {
-        axis_type: AxisType::Gamepad(GamepadAxisType::LeftStickX),
-        value: Some(1.),
-        positive_low: 0.0,
-        negative_low: 0.0,
-        inverted: false,
-    };
-    app.send_input(input);
->>>>>>> 8904e1ea
-    app.update();
-    let action_state = app.world.resource::<ActionState<AxislikeTestAction>>();
-    assert!(action_state.pressed(AxislikeTestAction::X));
-
-    // -X
-<<<<<<< HEAD
-    app.world
-        .resource_mut::<Events<GamepadAxisChangedEvent>>()
-        .send(GamepadAxisChangedEvent {
-            gamepad: Gamepad { id: 1 },
-            axis_type: GamepadAxisType::LeftStickX,
-            value: -1.0,
-        });
-=======
-    let input = SingleAxis {
-        axis_type: AxisType::Gamepad(GamepadAxisType::LeftStickX),
-        value: Some(-1.),
-        positive_low: 0.0,
-        negative_low: 0.0,
-        inverted: false,
-    };
-    app.send_input(input);
->>>>>>> 8904e1ea
-    app.update();
-    let action_state = app.world.resource::<ActionState<AxislikeTestAction>>();
-    assert!(action_state.pressed(AxislikeTestAction::X));
-
-    // +Y
-<<<<<<< HEAD
-    app.world
-        .resource_mut::<Events<GamepadAxisChangedEvent>>()
-        .send(GamepadAxisChangedEvent {
-            gamepad: Gamepad { id: 1 },
-            axis_type: GamepadAxisType::LeftStickY,
-            value: 1.0,
-        });
-=======
-    let input = SingleAxis {
-        axis_type: AxisType::Gamepad(GamepadAxisType::LeftStickY),
-        value: Some(1.),
-        positive_low: 0.0,
-        negative_low: 0.0,
-        inverted: false,
-    };
-    app.send_input(input);
->>>>>>> 8904e1ea
-    app.update();
-    let action_state = app.world.resource::<ActionState<AxislikeTestAction>>();
-    assert!(action_state.pressed(AxislikeTestAction::Y));
-
-    // -Y
-<<<<<<< HEAD
-    app.world
-        .resource_mut::<Events<GamepadAxisChangedEvent>>()
-        .send(GamepadAxisChangedEvent {
-            gamepad: Gamepad { id: 1 },
-            axis_type: GamepadAxisType::LeftStickY,
-            value: -1.0,
-        });
-=======
-    let input = SingleAxis {
-        axis_type: AxisType::Gamepad(GamepadAxisType::LeftStickY),
-        value: Some(-1.),
-        positive_low: 0.0,
-        negative_low: 0.0,
-        inverted: false,
-    };
-    app.send_input(input);
->>>>>>> 8904e1ea
-    app.update();
-    let action_state = app.world.resource::<ActionState<AxislikeTestAction>>();
-    assert!(action_state.pressed(AxislikeTestAction::Y));
-
-    // 0
-<<<<<<< HEAD
-    app.world
-        .resource_mut::<Events<GamepadAxisChangedEvent>>()
-        .send(GamepadAxisChangedEvent {
-            gamepad: Gamepad { id: 1 },
-            axis_type: GamepadAxisType::LeftStickY,
-            value: 0.0,
-        });
-
-=======
-    let input = SingleAxis {
-        axis_type: AxisType::Gamepad(GamepadAxisType::LeftStickY),
-        value: Some(0.0),
-        // Usually a small deadzone threshold will be set
-        positive_low: 0.1,
-        negative_low: 0.1,
-        inverted: false,
-    };
-    app.send_input(input);
-    app.update();
-    let action_state = app.world.resource::<ActionState<AxislikeTestAction>>();
-    assert!(!action_state.pressed(AxislikeTestAction::Y));
-
-    // None
-    let input = SingleAxis {
-        axis_type: AxisType::Gamepad(GamepadAxisType::LeftStickY),
-        value: None,
-        positive_low: 0.0,
-        negative_low: 0.0,
-        inverted: false,
-    };
-    app.send_input(input);
->>>>>>> 8904e1ea
-    app.update();
-    let action_state = app.world.resource::<ActionState<AxislikeTestAction>>();
-    assert!(!action_state.pressed(AxislikeTestAction::Y));
-}
-
-#[test]
-fn game_pad_dual_axis() {
-    let mut app = test_app();
-    app.insert_resource(InputMap::new([(
-        DualAxis::left_stick(),
-        AxislikeTestAction::XY,
-    )]));
-
-    app.world
-        .resource_mut::<Events<GamepadAxisChangedEvent>>()
-        .send(GamepadAxisChangedEvent {
-            gamepad: Gamepad { id: 1 },
-            axis_type: GamepadAxisType::LeftStickX,
-            value: 0.8,
-        });
-
-    app.update();
-
-    let action_state = app.world.resource::<ActionState<AxislikeTestAction>>();
-    assert!(action_state.pressed(AxislikeTestAction::XY));
-    assert_eq!(action_state.value(AxislikeTestAction::XY), 0.8);
-    assert_eq!(
-        action_state.axis_pair(AxislikeTestAction::XY).unwrap(),
-        DualAxisData::new(0.8, 0.0)
-    );
-
-    // Test deadzones, assuming the default of 0.1.
-    app.world
-        .resource_mut::<Events<GamepadAxisChangedEvent>>()
-        .send(GamepadAxisChangedEvent {
-            gamepad: Gamepad { id: 1 },
-            axis_type: GamepadAxisType::LeftStickX,
-            value: -0.05,
-        });
-
-    app.update();
-
-    let action_state = app.world.resource::<ActionState<AxislikeTestAction>>();
-    assert!(action_state.released(AxislikeTestAction::XY));
-    assert_eq!(action_state.value(AxislikeTestAction::XY), 0.0);
-    assert_eq!(
-        action_state.axis_pair(AxislikeTestAction::XY).unwrap(),
-        DualAxisData::new(0.0, 0.0)
-    );
-
-    // Test that a single axis below the deadzone is filtered out, assuming the
-    // default deadzone of 0.1.
-    app.world
-        .resource_mut::<Events<GamepadAxisChangedEvent>>()
-        .send(GamepadAxisChangedEvent {
-            gamepad: Gamepad { id: 1 },
-            axis_type: GamepadAxisType::LeftStickX,
-            value: 0.2,
-        });
-    app.world
-        .resource_mut::<Events<GamepadAxisChangedEvent>>()
-        .send(GamepadAxisChangedEvent {
-            gamepad: Gamepad { id: 1 },
-            axis_type: GamepadAxisType::LeftStickY,
-            value: 0.05,
-        });
-
-    app.update();
-
-    let action_state = app.world.resource::<ActionState<AxislikeTestAction>>();
-    assert!(action_state.pressed(AxislikeTestAction::XY));
-    assert_eq!(action_state.value(AxislikeTestAction::XY), 0.2);
-    assert_eq!(
-        action_state.axis_pair(AxislikeTestAction::XY).unwrap(),
-        DualAxisData::new(0.2, 0.0)
-    );
-}
-
-#[test]
-fn game_pad_virtualdpad() {
-    let mut app = test_app();
-    app.insert_resource(InputMap::new([(
-        VirtualDPad::dpad(),
-        AxislikeTestAction::XY,
-    )]));
-
-    app.world
-        .resource_mut::<Input<GamepadButton>>()
-        .press(GamepadButton {
-            gamepad: Gamepad { id: 1 },
-            button_type: GamepadButtonType::DPadLeft,
-        });
-    app.update();
-
-    let action_state = app.world.resource::<ActionState<AxislikeTestAction>>();
-
-    assert!(action_state.pressed(AxislikeTestAction::XY));
-    // This should be unit length, because we're working with a VirtualDpad
-    assert_eq!(action_state.value(AxislikeTestAction::XY), 1.0);
-    assert_eq!(
-        action_state.axis_pair(AxislikeTestAction::XY).unwrap(),
-        // This should be unit length, because we're working with a VirtualDpad
-        DualAxisData::new(-1.0, 0.0)
-    );
-}
+use bevy::input::gamepad::{
+    GamepadAxisChangedEvent, GamepadConnection, GamepadConnectionEvent, GamepadEvent, GamepadInfo,
+};
+use bevy::input::InputPlugin;
+use bevy::prelude::*;
+use leafwing_input_manager::axislike::DualAxisData;
+use leafwing_input_manager::prelude::*;
+
+#[derive(Actionlike, Clone, Copy, Debug, Reflect)]
+enum ButtonlikeTestAction {
+    Up,
+    Down,
+    Left,
+    Right,
+}
+
+#[derive(Actionlike, Clone, Copy, Debug, Reflect)]
+enum AxislikeTestAction {
+    X,
+    Y,
+    XY,
+}
+
+fn test_app() -> App {
+    let mut app = App::new();
+    app.add_plugins(MinimalPlugins)
+        .add_plugins(InputPlugin)
+        .add_plugins(InputManagerPlugin::<ButtonlikeTestAction>::default())
+        .add_plugins(InputManagerPlugin::<AxislikeTestAction>::default())
+        .init_resource::<ActionState<ButtonlikeTestAction>>()
+        .init_resource::<ActionState<AxislikeTestAction>>();
+
+    // WARNING: you MUST register your gamepad during tests, or all gamepad input mocking will fail
+    let mut gamepad_events = app.world.resource_mut::<Events<GamepadEvent>>();
+    gamepad_events.send(GamepadEvent::Connection(GamepadConnectionEvent {
+        // This MUST be consistent with any other mocked events
+        gamepad: Gamepad { id: 1 },
+        connection: GamepadConnection::Connected(GamepadInfo {
+            name: "TestController".into(),
+        }),
+    }));
+
+    // Ensure that the gamepad is picked up by the appropriate system
+    app.update();
+    // Ensure that the connection event is flushed through
+    app.update();
+
+    app
+}
+
+#[test]
+fn raw_gamepad_axis_events() {
+    let mut app = test_app();
+    app.insert_resource(InputMap::new([(
+        GamepadAxisType::RightStickX,
+        ButtonlikeTestAction::Up,
+    )]));
+
+    let mut events = app.world.resource_mut::<Events<GamepadEvent>>();
+    events.send(GamepadEvent::Axis(GamepadAxisChangedEvent {
+        gamepad: Gamepad { id: 1 },
+        axis_type: GamepadAxisType::RightStickX,
+        value: 1.0,
+    }));
+
+    app.update();
+    let action_state = app.world.resource::<ActionState<ButtonlikeTestAction>>();
+    assert!(action_state.pressed(ButtonlikeTestAction::Up));
+}
+
+#[test]
+fn game_pad_single_axis() {
+    let mut app = test_app();
+    let mut input_map = InputMap::new([
+        (GamepadAxisType::LeftStickX, AxislikeTestAction::X),
+        (GamepadAxisType::LeftStickY, AxislikeTestAction::Y),
+    ]);
+    input_map.insert(
+        GamepadAxis::new(Gamepad { id: 1 }, GamepadAxisType::LeftStickX),
+        AxislikeTestAction::X,
+    );
+    // input_map.set_gamepad(Gamepad { id: 1 });
+    app.insert_resource(input_map);
+
+    // +X
+    app.world
+        .resource_mut::<Events<GamepadAxisChangedEvent>>()
+        .send(GamepadAxisChangedEvent {
+            gamepad: Gamepad { id: 1 },
+            axis_type: GamepadAxisType::LeftStickX,
+            value: 1.0,
+        });
+    app.update();
+    let action_state = app.world.resource::<ActionState<AxislikeTestAction>>();
+    assert!(action_state.pressed(AxislikeTestAction::X));
+
+    // -X
+    app.world
+        .resource_mut::<Events<GamepadAxisChangedEvent>>()
+        .send(GamepadAxisChangedEvent {
+            gamepad: Gamepad { id: 1 },
+            axis_type: GamepadAxisType::LeftStickX,
+            value: -1.0,
+        });
+    app.update();
+    let action_state = app.world.resource::<ActionState<AxislikeTestAction>>();
+    assert!(action_state.pressed(AxislikeTestAction::X));
+
+    // +Y
+    app.world
+        .resource_mut::<Events<GamepadAxisChangedEvent>>()
+        .send(GamepadAxisChangedEvent {
+            gamepad: Gamepad { id: 1 },
+            axis_type: GamepadAxisType::LeftStickY,
+            value: 1.0,
+        });
+    app.update();
+    let action_state = app.world.resource::<ActionState<AxislikeTestAction>>();
+    assert!(action_state.pressed(AxislikeTestAction::Y));
+
+    // -Y
+    app.world
+        .resource_mut::<Events<GamepadAxisChangedEvent>>()
+        .send(GamepadAxisChangedEvent {
+            gamepad: Gamepad { id: 1 },
+            axis_type: GamepadAxisType::LeftStickY,
+            value: -1.0,
+        });
+    app.update();
+    let action_state = app.world.resource::<ActionState<AxislikeTestAction>>();
+    assert!(action_state.pressed(AxislikeTestAction::Y));
+
+    // 0
+    app.world
+        .resource_mut::<Events<GamepadAxisChangedEvent>>()
+        .send(GamepadAxisChangedEvent {
+            gamepad: Gamepad { id: 1 },
+            axis_type: GamepadAxisType::LeftStickY,
+            value: 0.0,
+        });
+
+    app.update();
+    let action_state = app.world.resource::<ActionState<AxislikeTestAction>>();
+    assert!(!action_state.pressed(AxislikeTestAction::Y));
+}
+
+#[test]
+fn game_pad_dual_axis() {
+    let mut app = test_app();
+    app.insert_resource(InputMap::new([(
+        DualAxis::left_stick(),
+        AxislikeTestAction::XY,
+    )]));
+
+    app.world
+        .resource_mut::<Events<GamepadAxisChangedEvent>>()
+        .send(GamepadAxisChangedEvent {
+            gamepad: Gamepad { id: 1 },
+            axis_type: GamepadAxisType::LeftStickX,
+            value: 0.8,
+        });
+
+    app.update();
+
+    let action_state = app.world.resource::<ActionState<AxislikeTestAction>>();
+    assert!(action_state.pressed(AxislikeTestAction::XY));
+    assert_eq!(action_state.value(AxislikeTestAction::XY), 0.8);
+    assert_eq!(
+        action_state.axis_pair(AxislikeTestAction::XY).unwrap(),
+        DualAxisData::new(0.8, 0.0)
+    );
+
+    // Test deadzones, assuming the default of 0.1.
+    app.world
+        .resource_mut::<Events<GamepadAxisChangedEvent>>()
+        .send(GamepadAxisChangedEvent {
+            gamepad: Gamepad { id: 1 },
+            axis_type: GamepadAxisType::LeftStickX,
+            value: -0.05,
+        });
+
+    app.update();
+
+    let action_state = app.world.resource::<ActionState<AxislikeTestAction>>();
+    assert!(action_state.released(AxislikeTestAction::XY));
+    assert_eq!(action_state.value(AxislikeTestAction::XY), 0.0);
+    assert_eq!(
+        action_state.axis_pair(AxislikeTestAction::XY).unwrap(),
+        DualAxisData::new(0.0, 0.0)
+    );
+
+    // Test that a single axis below the deadzone is filtered out, assuming the
+    // default deadzone of 0.1.
+    app.world
+        .resource_mut::<Events<GamepadAxisChangedEvent>>()
+        .send(GamepadAxisChangedEvent {
+            gamepad: Gamepad { id: 1 },
+            axis_type: GamepadAxisType::LeftStickX,
+            value: 0.2,
+        });
+    app.world
+        .resource_mut::<Events<GamepadAxisChangedEvent>>()
+        .send(GamepadAxisChangedEvent {
+            gamepad: Gamepad { id: 1 },
+            axis_type: GamepadAxisType::LeftStickY,
+            value: 0.05,
+        });
+
+    app.update();
+
+    let action_state = app.world.resource::<ActionState<AxislikeTestAction>>();
+    assert!(action_state.pressed(AxislikeTestAction::XY));
+    assert_eq!(action_state.value(AxislikeTestAction::XY), 0.2);
+    assert_eq!(
+        action_state.axis_pair(AxislikeTestAction::XY).unwrap(),
+        DualAxisData::new(0.2, 0.0)
+    );
+}
+
+#[test]
+fn game_pad_virtualdpad() {
+    let mut app = test_app();
+    app.insert_resource(InputMap::new([(
+        VirtualDPad::dpad(),
+        AxislikeTestAction::XY,
+    )]));
+
+    app.world
+        .resource_mut::<Input<GamepadButton>>()
+        .press(GamepadButton {
+            gamepad: Gamepad { id: 1 },
+            button_type: GamepadButtonType::DPadLeft,
+        });
+    app.update();
+
+    let action_state = app.world.resource::<ActionState<AxislikeTestAction>>();
+
+    assert!(action_state.pressed(AxislikeTestAction::XY));
+    // This should be unit length, because we're working with a VirtualDpad
+    assert_eq!(action_state.value(AxislikeTestAction::XY), 1.0);
+    assert_eq!(
+        action_state.axis_pair(AxislikeTestAction::XY).unwrap(),
+        // This should be unit length, because we're working with a VirtualDpad
+        DualAxisData::new(-1.0, 0.0)
+    );
+}