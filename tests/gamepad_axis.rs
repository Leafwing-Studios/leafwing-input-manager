--- conflicted
+++ resolved
@@ -219,12 +219,7 @@
     let mut app = test_app();
     app.insert_resource(InputMap::new([(
         AxislikeTestAction::XY,
-<<<<<<< HEAD
         GamepadStick::LEFT.with_deadzone_symmetric(0.1),
-=======
-        DualAxis::left_stick()
-            .replace_processing_pipeline([DualAxisDeadZone::symmetric_all(0.1).into()]),
->>>>>>> e1b69161
     )]));
 
     // Test that an input inside the dual-axis deadzone is filtered out.
@@ -237,7 +232,7 @@
     assert_eq!(action_state.value(&AxislikeTestAction::XY), 0.0);
     assert_eq!(
         action_state.axis_pair(&AxislikeTestAction::XY).unwrap(),
-        DualAxisData::ZERO
+        DualAxisData::new(0.0, 0.0)
     );
 
     // Test that an input outside the dual-axis deadzone is not filtered out.
@@ -272,11 +267,7 @@
     let mut app = test_app();
     app.insert_resource(InputMap::new([(
         AxislikeTestAction::XY,
-<<<<<<< HEAD
         GamepadStick::LEFT.with_circle_deadzone(0.1),
-=======
-        DualAxis::left_stick().replace_processing_pipeline([CircleDeadZone::new(0.1).into()]),
->>>>>>> e1b69161
     )]));
 
     // Test that an input inside the circle deadzone is filtered out, assuming values of 0.1
@@ -289,7 +280,7 @@
     assert_eq!(action_state.value(&AxislikeTestAction::XY), 0.0);
     assert_eq!(
         action_state.axis_pair(&AxislikeTestAction::XY).unwrap(),
-        DualAxisData::ZERO
+        DualAxisData::new(0.0, 0.0)
     );
 
     // Test that an input outside the circle deadzone is not filtered out, assuming values of 0.1
@@ -311,12 +302,7 @@
     let mut app = test_app();
     app.insert_resource(InputMap::new([(
         AxislikeTestAction::XY,
-<<<<<<< HEAD
         GamepadStick::LEFT.with_deadzone_symmetric(0.0),
-=======
-        DualAxis::left_stick()
-            .replace_processing_pipeline([DualAxisDeadZone::symmetric_all(0.0).into()]),
->>>>>>> e1b69161
     )]));
 
     // Test that an input of zero will be `None` even with no deadzone.
@@ -329,7 +315,7 @@
     assert_eq!(action_state.value(&AxislikeTestAction::XY), 0.0);
     assert_eq!(
         action_state.axis_pair(&AxislikeTestAction::XY).unwrap(),
-        DualAxisData::ZERO
+        DualAxisData::new(0.0, 0.0)
     );
 }
 
@@ -338,11 +324,7 @@
     let mut app = test_app();
     app.insert_resource(InputMap::new([(
         AxislikeTestAction::XY,
-<<<<<<< HEAD
         GamepadStick::LEFT.with_circle_deadzone(0.0),
-=======
-        DualAxis::left_stick().replace_processing_pipeline([CircleDeadZone::new(0.0).into()]),
->>>>>>> e1b69161
     )]));
 
     // Test that an input of zero will be `None` even with no deadzone.
@@ -355,7 +337,7 @@
     assert_eq!(action_state.value(&AxislikeTestAction::XY), 0.0);
     assert_eq!(
         action_state.axis_pair(&AxislikeTestAction::XY).unwrap(),
-        DualAxisData::ZERO
+        DualAxisData::new(0.0, 0.0)
     );
 }
 
