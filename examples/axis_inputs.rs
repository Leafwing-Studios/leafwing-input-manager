--- conflicted
+++ resolved
@@ -1,84 +1,75 @@
-use bevy::prelude::*;
-use leafwing_input_manager::prelude::*;
-
-fn main() {
-    App::new()
-        .add_plugins(DefaultPlugins)
-        // This plugin maps inputs to an input-type agnostic action-state
-        // We need to provide it with an enum which stores the possible actions a player could take
-        .add_plugins(InputManagerPlugin::<Action>::default())
-        // Spawn an entity with Player, InputMap, and ActionState components
-        .add_systems(Startup, spawn_player)
-        // Read the ActionState in your systems using queries!
-        .add_systems(Update, move_player)
-        .run();
-}
-
-#[derive(Actionlike, PartialEq, Eq, Clone, Copy, Hash, Debug, Reflect)]
-enum Action {
-    Move,
-    Throttle,
-    Rudder,
-}
-
-#[derive(Component)]
-struct Player;
-
-fn spawn_player(mut commands: Commands) {
-    // Describes how to convert from player inputs into those actions
-    let input_map = InputMap::default()
-<<<<<<< HEAD
-        // Use the left stick for the move action
-        .with(Action::Move, GamepadStick::LEFT)
-=======
-        // Configure the left stick as a dual-axis control
-        .with(Action::Move, DualAxis::left_stick())
->>>>>>> 6872e2d8
-        // Let's bind the right gamepad trigger to the throttle action
-        .with(Action::Throttle, GamepadButtonType::RightTrigger2)
-        // And we'll use the right stick's x-axis as a rudder control
-        .with(
-            // Add an AxisDeadzone to process horizontal values of the right stick.
-            // This will trigger if the axis is moved 10% or more in either direction.
-            Action::Rudder,
-<<<<<<< HEAD
-            GamepadControlAxis::RIGHT_X.with_deadzone_symmetric(0.1),
-=======
-            SingleAxis::new(GamepadAxisType::RightStickX).with_deadzone_symmetric(0.1),
->>>>>>> 6872e2d8
-        );
-    commands
-        .spawn(InputManagerBundle::with_map(input_map))
-        .insert(Player);
-}
-
-// Query for the `ActionState` component in your game logic systems!
-fn move_player(query: Query<&ActionState<Action>, With<Player>>) {
-    let action_state = query.single();
-
-    // Each action has a button-like state of its own that you can check
-    if action_state.pressed(&Action::Move) {
-        // We're working with gamepads, so we want to defensively ensure that we're using the clamped values
-        let axis_pair = action_state.clamped_axis_pair(&Action::Move).unwrap();
-        println!("Move:");
-        println!("   distance: {}", axis_pair.length());
-        println!("          x: {}", axis_pair.x());
-        println!("          y: {}", axis_pair.y());
-    }
-
-    if action_state.pressed(&Action::Throttle) {
-        // Note that some gamepad buttons are also tied to axes, so even though we used a
-        // GamepadButtonType::RightTrigger2 binding to trigger the throttle action,
-        // we can get a variable value here if you have a variable right trigger on your gamepad.
-        //
-        // If you don't have a variable trigger, this will just return 0.0 when not pressed and 1.0
-        // when pressed.
-        let value = action_state.clamped_value(&Action::Throttle);
-        println!("Throttle: {value}");
-    }
-
-    if action_state.pressed(&Action::Rudder) {
-        let value = action_state.clamped_value(&Action::Rudder);
-        println!("Rudder: {value}");
-    }
-}
+use bevy::prelude::*;
+use leafwing_input_manager::prelude::*;
+
+fn main() {
+    App::new()
+        .add_plugins(DefaultPlugins)
+        // This plugin maps inputs to an input-type agnostic action-state
+        // We need to provide it with an enum which stores the possible actions a player could take
+        .add_plugins(InputManagerPlugin::<Action>::default())
+        // Spawn an entity with Player, InputMap, and ActionState components
+        .add_systems(Startup, spawn_player)
+        // Read the ActionState in your systems using queries!
+        .add_systems(Update, move_player)
+        .run();
+}
+
+#[derive(Actionlike, PartialEq, Eq, Clone, Copy, Hash, Debug, Reflect)]
+enum Action {
+    Move,
+    Throttle,
+    Rudder,
+}
+
+#[derive(Component)]
+struct Player;
+
+fn spawn_player(mut commands: Commands) {
+    // Describes how to convert from player inputs into those actions
+    let input_map = InputMap::default()
+        // Let's bind the left stick for the move action
+        .with(Action::Move, GamepadStick::LEFT)
+        // And then bind the right gamepad trigger to the throttle action
+        .with(Action::Throttle, GamepadButtonType::RightTrigger2)
+        // And we'll use the right stick's x-axis as a rudder control
+        .with(
+            // Add an AxisDeadzone to process horizontal values of the right stick.
+            // This will trigger if the axis is moved 10% or more in either direction.
+            Action::Rudder,
+            GamepadControlAxis::RIGHT_X.with_deadzone_symmetric(0.1),
+        );
+    commands
+        .spawn(InputManagerBundle::with_map(input_map))
+        .insert(Player);
+}
+
+// Query for the `ActionState` component in your game logic systems!
+fn move_player(query: Query<&ActionState<Action>, With<Player>>) {
+    let action_state = query.single();
+
+    // Each action has a button-like state of its own that you can check
+    if action_state.pressed(&Action::Move) {
+        // We're working with gamepads, so we want to defensively ensure that we're using the clamped values
+        let axis_pair = action_state.clamped_axis_pair(&Action::Move).unwrap();
+        println!("Move:");
+        println!("   distance: {}", axis_pair.length());
+        println!("          x: {}", axis_pair.x());
+        println!("          y: {}", axis_pair.y());
+    }
+
+    if action_state.pressed(&Action::Throttle) {
+        // Note that some gamepad buttons are also tied to axes, so even though we used a
+        // GamepadButtonType::RightTrigger2 binding to trigger the throttle action,
+        // we can get a variable value here if you have a variable right trigger on your gamepad.
+        //
+        // If you don't have a variable trigger, this will just return 0.0 when not pressed and 1.0
+        // when pressed.
+        let value = action_state.clamped_value(&Action::Throttle);
+        println!("Throttle: {value}");
+    }
+
+    if action_state.pressed(&Action::Rudder) {
+        let value = action_state.clamped_value(&Action::Rudder);
+        println!("Rudder: {value}");
+    }
+}