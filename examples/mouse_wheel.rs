--- conflicted
+++ resolved
@@ -1,6 +1,6 @@
-<<<<<<< HEAD
 use bevy::prelude::*;
 use leafwing_input_manager::prelude::*;
+use std::ops::DerefMut;
 
 fn main() {
     App::new()
@@ -41,83 +41,6 @@
     ));
 }
 
-fn zoom_camera(
-    mut query: Query<(&mut OrthographicProjection, &ActionState<CameraMovement>), With<Camera2d>>,
-) {
-    const CAMERA_ZOOM_RATE: f32 = 0.05;
-
-    let (mut camera_projection, action_state) = query.single_mut();
-    // Here, we use the `action_value` method to extract the total net amount that the mouse wheel has travelled
-    // Up and right axis movements are always positive by default
-    let zoom_delta = action_state.value(&CameraMovement::Zoom);
-
-    // We want to zoom in when we use mouse wheel up,
-    // so we increase the scale proportionally
-    // Note that the projection's scale should always be positive (or our images will flip)
-    camera_projection.scale *= 1. - zoom_delta * CAMERA_ZOOM_RATE;
-}
-
-fn pan_camera(mut query: Query<(&mut Transform, &ActionState<CameraMovement>), With<Camera2d>>) {
-    const CAMERA_PAN_RATE: f32 = 10.;
-
-    let (mut camera_transform, action_state) = query.single_mut();
-
-    // When using the `MouseScrollDirection` type, mouse wheel inputs can be treated like simple buttons
-    if action_state.pressed(&CameraMovement::PanLeft) {
-        camera_transform.translation.x -= CAMERA_PAN_RATE;
-    }
-
-    if action_state.pressed(&CameraMovement::PanRight) {
-        camera_transform.translation.x += CAMERA_PAN_RATE;
-    }
-}
-=======
-use std::ops::DerefMut;
-
-use bevy::prelude::*;
-use leafwing_input_manager::prelude::*;
-
-fn main() {
-    App::new()
-        .add_plugins(DefaultPlugins)
-        .add_plugins(InputManagerPlugin::<CameraMovement>::default())
-        .add_systems(Startup, setup)
-        .add_systems(Update, zoom_camera)
-        .add_systems(Update, pan_camera.after(zoom_camera))
-        .run();
-}
-
-#[derive(Actionlike, Clone, Debug, Copy, PartialEq, Eq, Hash, Reflect)]
-enum CameraMovement {
-    #[actionlike(Axis)]
-    Zoom,
-    #[actionlike(DualAxis)]
-    Pan,
-    PanLeft,
-    PanRight,
-}
-
-fn setup(mut commands: Commands) {
-    let input_map = InputMap::default()
-        // This will capture the total continuous value, for direct use.
-        .with_axis(CameraMovement::Zoom, MouseScrollAxis::Y)
-        // This will return a binary button-like output.
-        .with(CameraMovement::PanLeft, MouseScrollDirection::LEFT)
-        .with(CameraMovement::PanRight, MouseScrollDirection::RIGHT)
-        // Alternatively, you could model them as a continuous dual-axis input
-        .with_dual_axis(CameraMovement::Pan, MouseScroll::default())
-        // Or even a digital dual-axis input!
-        .with_dual_axis(CameraMovement::Pan, MouseScroll::default().digital());
-    commands
-        .spawn(Camera2d)
-        .insert(InputManagerBundle::with_map(input_map));
-
-    commands.spawn((
-        Sprite::default(),
-        Transform::from_scale(Vec3::new(100., 100., 1.)),
-    ));
-}
-
 fn zoom_camera(query: Single<(&mut Projection, &ActionState<CameraMovement>), With<Camera2d>>) {
     const CAMERA_ZOOM_RATE: f32 = 0.05;
 
@@ -135,7 +58,6 @@
         }
         _ => unreachable!(),
     }
-    //camera_projection.scale *= 1. - zoom_delta * CAMERA_ZOOM_RATE;
 }
 
 fn pan_camera(query: Single<(&mut Transform, &ActionState<CameraMovement>), With<Camera2d>>) {
@@ -151,5 +73,4 @@
     if action_state.pressed(&CameraMovement::PanRight) {
         camera_transform.translation.x += CAMERA_PAN_RATE;
     }
-}
->>>>>>> cba4a950
+}