--- conflicted
+++ resolved
@@ -4,14 +4,9 @@
 fn main() {
     App::new()
         .add_plugins(DefaultPlugins)
-<<<<<<< HEAD
-        .add_plugin(InputManagerPlugin::<Action>::default())
-        .add_startup_system(spawn_players)
-        .add_system(log_actions)
-=======
         .add_plugins(InputManagerPlugin::<Action>::default())
         .add_systems(Startup, spawn_players)
->>>>>>> 8904e1ea
+        .add_system(log_actions)
         .run();
 }
 
