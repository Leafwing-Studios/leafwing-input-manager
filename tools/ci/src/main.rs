--- conflicted
+++ resolved
@@ -15,14 +15,6 @@
     // - Type complexity must be ignored because we use huge templates for queries
     cmd!("cargo clippy --workspace --all-features -- -D warnings -A clippy::type_complexity")
         .run()
-<<<<<<< HEAD
-        .expect("Please fix clippy errors in output above.");
-
-    // Check the examples with clippy
-    cmd!("cargo clippy --examples -- -D warnings -A clippy::type_complexity")
-        .run()
-        .expect("Please fix clippy errors in the examples.");
-=======
         .expect("Please fix `cargo clippy` errors with all features enabled.");
 
     // Check for errors with no features enabled
@@ -34,5 +26,9 @@
     cmd!("cargo check --workspace")
         .run()
         .expect("Please fix `cargo check` errors with default features enabled.");
->>>>>>> f25c40fd
+
+    // Check the examples with clippy
+    cmd!("cargo clippy --examples -- -D warnings -A clippy::type_complexity")
+        .run()
+        .expect("Please fix `cargo clippy` errors for the examples.");
 }